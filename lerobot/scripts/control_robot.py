"""
Utilities to control a robot.

Useful to record a dataset, replay a recorded episode, run the policy on your robot
and record an evaluation dataset, and to recalibrate your robot if needed.

Examples of usage:

- Recalibrate your robot:
```bash
python lerobot/scripts/control_robot.py calibrate
```

- Unlimited teleoperation at highest frequency (~200 Hz is expected), to exit with CTRL+C:
```bash
python lerobot/scripts/control_robot.py teleoperate

# Remove the cameras from the robot definition. They are not used in 'teleoperate' anyway.
python lerobot/scripts/control_robot.py teleoperate --robot-overrides '~cameras'
```

- Unlimited teleoperation at a limited frequency of 30 Hz, to simulate data recording frequency:
```bash
python lerobot/scripts/control_robot.py teleoperate \
    --fps 30
```

- Record one episode in order to test replay:
```bash
python lerobot/scripts/control_robot.py record \
    --fps 30 \
    --root tmp/data \
    --repo-id $USER/koch_test \
    --num-episodes 1 \
    --run-compute-stats 0
```

- Visualize dataset:
```bash
python lerobot/scripts/visualize_dataset.py \
    --root tmp/data \
    --repo-id $USER/koch_test \
    --episode-index 0
```

- Replay this test episode:
```bash
python lerobot/scripts/control_robot.py replay \
    --fps 30 \
    --root tmp/data \
    --repo-id $USER/koch_test \
    --episode 0
```

- Record a full dataset in order to train a policy, with 2 seconds of warmup,
30 seconds of recording for each episode, and 10 seconds to reset the environment in between episodes:
```bash
python lerobot/scripts/control_robot.py record \
    --fps 30 \
    --root data \
    --repo-id $USER/koch_pick_place_lego \
    --num-episodes 50 \
    --warmup-time-s 2 \
    --episode-time-s 30 \
    --reset-time-s 10
```

**NOTE**: You can use your keyboard to control data recording flow.
- Tap right arrow key '->' to early exit while recording an episode and go to resseting the environment.
- Tap right arrow key '->' to early exit while resetting the environment and got to recording the next episode.
- Tap left arrow key '<-' to early exit and re-record the current episode.
- Tap escape key 'esc' to stop the data recording.
This might require a sudo permission to allow your terminal to monitor keyboard events.

**NOTE**: You can resume/continue data recording by running the same data recording command twice.
To avoid resuming by deleting the dataset, use `--force-override 1`.

- Train on this dataset with the ACT policy:
```bash
DATA_DIR=data python lerobot/scripts/train.py \
    policy=act_koch_real \
    env=koch_real \
    dataset_repo_id=$USER/koch_pick_place_lego \
    hydra.run.dir=outputs/train/act_koch_real
```

- Run the pretrained policy on the robot:
```bash
python lerobot/scripts/control_robot.py record \
    --fps 30 \
    --root data \
    --repo-id $USER/eval_act_koch_real \
    --num-episodes 10 \
    --warmup-time-s 2 \
    --episode-time-s 30 \
    --reset-time-s 10
    -p outputs/train/act_koch_real/checkpoints/080000/pretrained_model
```
"""

import argparse
import logging
import time
from pathlib import Path
from typing import List

# from safetensors.torch import load_file, save_file
from lerobot.common.datasets.lerobot_dataset import LeRobotDataset
from lerobot.common.datasets.populate_dataset import (
    create_lerobot_dataset,
    delete_current_episode,
    init_dataset,
    save_current_episode,
)
<<<<<<< HEAD

########################################################################################
# Utilities
########################################################################################


def say(text, blocking=False):
    # Check if mac, linux, or windows.
    if platform.system() == "Darwin":
        cmd = f'say "{text}"{"" if blocking else " &"}'
    elif platform.system() == "Linux":
        cmd = f'spd-say "{text}"{" --wait" if blocking else ""}'
    elif platform.system() == "Windows":
        # TODO(rcadene): Make blocking option work for Windows
        cmd = (
            'PowerShell -Command "Add-Type -AssemblyName System.Speech; '
            f"(New-Object System.Speech.Synthesis.SpeechSynthesizer).Speak('{text}')\""
        )

    os.system(cmd)


def save_image(img_tensor, key, frame_index, episode_index, videos_dir):
    img = Image.fromarray(img_tensor.numpy())
    path = videos_dir / f"{key}_episode_{episode_index:06d}" / f"frame_{frame_index:06d}.png"
    path.parent.mkdir(parents=True, exist_ok=True)
    img.save(str(path), quality=100)


def none_or_int(value):
    if value == "None":
        return None
    return int(value)


def log_control_info(robot, dt_s, episode_index=None, frame_index=None, fps=None):
    log_items = []
    if episode_index is not None:
        log_items.append(f"ep:{episode_index}")
    if frame_index is not None:
        log_items.append(f"frame:{frame_index}")

    def log_dt(shortname, dt_val_s):
        nonlocal log_items, fps
        info_str = f"{shortname}:{dt_val_s * 1000:5.2f} ({1/ dt_val_s:3.1f}hz)"
        if fps is not None:
            actual_fps = 1 / dt_val_s
            if actual_fps < fps - 1:
                info_str = colored(info_str, "yellow")
        log_items.append(info_str)

    # total step time displayed in milliseconds and its frequency
    log_dt("dt", dt_s)

    for name in robot.leader_arms:
        key = f"read_leader_{name}_pos_dt_s"
        if key in robot.logs:
            log_dt("dtRlead", robot.logs[key])

    for name in robot.follower_arms:
        key = f"write_follower_{name}_goal_pos_dt_s"
        if key in robot.logs:
            log_dt("dtWfoll", robot.logs[key])

        key = f"read_follower_{name}_pos_dt_s"
        if key in robot.logs:
            log_dt("dtRfoll", robot.logs[key])

    for name in robot.cameras:
        key = f"read_camera_{name}_dt_s"
        if key in robot.logs:
            log_dt(f"dtR{name}", robot.logs[key])

    info_str = " ".join(log_items)
    logging.info(info_str)


@cache
def is_headless():
    """Detects if python is running without a monitor."""
    try:
        import pynput  # noqa

        return False
    except Exception:
        print(
            "Error trying to import pynput. Switching to headless mode. "
            "As a result, the video stream from the cameras won't be shown, "
            "and you won't be able to change the control flow with keyboards. "
            "For more info, see traceback below.\n"
        )
        traceback.print_exc()
        print()
        return True

=======
from lerobot.common.robot_devices.control_utils import (
    control_loop,
    has_method,
    init_keyboard_listener,
    init_policy,
    log_control_info,
    record_episode,
    reset_environment,
    sanity_check_dataset_name,
    stop_recording,
    warmup_record,
)
from lerobot.common.robot_devices.robots.factory import make_robot
from lerobot.common.robot_devices.robots.utils import Robot
from lerobot.common.robot_devices.utils import busy_wait, safe_disconnect
from lerobot.common.utils.utils import init_hydra_config, init_logging, log_say, none_or_int
>>>>>>> 77478d50

########################################################################################
# Control modes
########################################################################################


@safe_disconnect
def calibrate(robot: Robot, arms: list[str] | None):
    # TODO(aliberts): move this code in robots' classes
    if robot.robot_type.startswith("stretch"):
        if not robot.is_connected:
            robot.connect()
        if not robot.is_homed():
            robot.home()
        return

    unknown_arms = [arm_id for arm_id in arms if arm_id not in robot.available_arms]
    available_arms_str = " ".join(robot.available_arms)
    unknown_arms_str = " ".join(unknown_arms)

    if arms is None or len(arms) == 0:
        raise ValueError(
            "No arm provided. Use `--arms` as argument with one or more available arms.\n"
            f"For instance, to recalibrate all arms add: `--arms {available_arms_str}`"
        )

    if len(unknown_arms) > 0:
        raise ValueError(
            f"Unknown arms provided ('{unknown_arms_str}'). Available arms are `{available_arms_str}`."
        )

    for arm_id in arms:
        arm_calib_path = robot.calibration_dir / f"{arm_id}.json"
        if arm_calib_path.exists():
            print(f"Removing '{arm_calib_path}'")
            arm_calib_path.unlink()
        else:
            print(f"Calibration file not found '{arm_calib_path}'")

    if robot.is_connected:
        robot.disconnect()

    # Calling `connect` automatically runs calibration
    # when the calibration file is missing
    robot.connect()
    robot.disconnect()
    print("Calibration is done! You can now teleoperate and record datasets!")


@safe_disconnect
def teleoperate(
    robot: Robot, fps: int | None = None, teleop_time_s: float | None = None, display_cameras: bool = False
):
    control_loop(
        robot,
        control_time_s=teleop_time_s,
        fps=fps,
        teleoperate=True,
        display_cameras=display_cameras,
    )


@safe_disconnect
def record(
    robot: Robot,
    root: str,
    repo_id: str,
    pretrained_policy_name_or_path: str | None = None,
    policy_overrides: List[str] | None = None,
    fps: int | None = None,
    warmup_time_s=2,
    episode_time_s=10,
    reset_time_s=5,
    num_episodes=50,
    video=True,
    run_compute_stats=True,
    push_to_hub=True,
    tags=None,
    num_image_writer_processes=0,
    num_image_writer_threads_per_camera=4,
    force_override=False,
    display_cameras=True,
    play_sounds=True,
):
    # TODO(rcadene): Add option to record logs
    listener = None
    events = None
    policy = None
    device = None
    use_amp = None

    # Load pretrained policy
    if pretrained_policy_name_or_path is not None:
        policy, policy_fps, device, use_amp = init_policy(pretrained_policy_name_or_path, policy_overrides)

        if fps is None:
            fps = policy_fps
            logging.warning(f"No fps provided, so using the fps from policy config ({policy_fps}).")
        elif fps != policy_fps:
            logging.warning(
                f"There is a mismatch between the provided fps ({fps}) and the one from policy config ({policy_fps})."
            )

    # Create empty dataset or load existing saved episodes
    sanity_check_dataset_name(repo_id, policy)
    dataset = init_dataset(
        repo_id,
        root,
        force_override,
        fps,
        video,
        write_images=robot.has_camera,
        num_image_writer_processes=num_image_writer_processes,
        num_image_writer_threads=num_image_writer_threads_per_camera * robot.num_cameras,
    )

    if not robot.is_connected:
        robot.connect()

    listener, events = init_keyboard_listener()

    # Execute a few seconds without recording to:
    # 1. teleoperate the robot to move it in starting position if no policy provided,
    # 2. give times to the robot devices to connect and start synchronizing,
    # 3. place the cameras windows on screen
    enable_teleoperation = policy is None
    log_say("Warmup record", play_sounds)
    warmup_record(robot, events, enable_teleoperation, warmup_time_s, display_cameras, fps)

    if has_method(robot, "teleop_safety_stop"):
        robot.teleop_safety_stop()

    while True:
        if dataset["num_episodes"] >= num_episodes:
            break

        episode_index = dataset["num_episodes"]
        log_say(f"Recording episode {episode_index}", play_sounds)
        record_episode(
            dataset=dataset,
            robot=robot,
            events=events,
            episode_time_s=episode_time_s,
            display_cameras=display_cameras,
            policy=policy,
            device=device,
            use_amp=use_amp,
            fps=fps,
        )

        # Execute a few seconds without recording to give time to manually reset the environment
        # Current code logic doesn't allow to teleoperate during this time.
        # TODO(rcadene): add an option to enable teleoperation during reset
        # Skip reset for the last episode to be recorded
        if not events["stop_recording"] and (
            (episode_index < num_episodes - 1) or events["rerecord_episode"]
        ):
            log_say("Reset the environment", play_sounds)
            reset_environment(robot, events, reset_time_s)

        if events["rerecord_episode"]:
            log_say("Re-record episode", play_sounds)
            events["rerecord_episode"] = False
            events["exit_early"] = False
            delete_current_episode(dataset)
            continue

        # Increment by one dataset["current_episode_index"]
        save_current_episode(dataset)

        if events["stop_recording"]:
            break

    log_say("Stop recording", play_sounds, blocking=True)
    stop_recording(robot, listener, display_cameras)

    lerobot_dataset = create_lerobot_dataset(dataset, run_compute_stats, push_to_hub, tags, play_sounds)

    log_say("Exiting", play_sounds)
    return lerobot_dataset


@safe_disconnect
def replay(
    robot: Robot, episode: int, fps: int | None = None, root="data", repo_id="lerobot/debug", play_sounds=True
):
    # TODO(rcadene, aliberts): refactor with control_loop, once `dataset` is an instance of LeRobotDataset
    # TODO(rcadene): Add option to record logs
    local_dir = Path(root) / repo_id
    if not local_dir.exists():
        raise ValueError(local_dir)

    dataset = LeRobotDataset(repo_id, root=root)
    items = dataset.hf_dataset.select_columns("action")
    from_idx = dataset.episode_data_index["from"][episode].item()
    to_idx = dataset.episode_data_index["to"][episode].item()

    if not robot.is_connected:
        robot.connect()

    log_say("Replaying episode", play_sounds, blocking=True)
    for idx in range(from_idx, to_idx):
        start_episode_t = time.perf_counter()

        action = items[idx]["action"]
        robot.send_action(action)

        dt_s = time.perf_counter() - start_episode_t
        busy_wait(1 / fps - dt_s)

        dt_s = time.perf_counter() - start_episode_t
        log_control_info(robot, dt_s, fps=fps)


if __name__ == "__main__":
    parser = argparse.ArgumentParser()
    subparsers = parser.add_subparsers(dest="mode", required=True)

    # Set common options for all the subparsers
    base_parser = argparse.ArgumentParser(add_help=False)
    base_parser.add_argument(
        "--robot-path",
        type=str,
        default="lerobot/configs/robot/koch.yaml",
        help="Path to robot yaml file used to instantiate the robot using `make_robot` factory function.",
    )
    base_parser.add_argument(
        "--robot-overrides",
        type=str,
        nargs="*",
        help="Any key=value arguments to override config values (use dots for.nested=overrides)",
    )

    parser_calib = subparsers.add_parser("calibrate", parents=[base_parser])
    parser_calib.add_argument(
        "--arms",
        type=str,
        nargs="*",
        help="List of arms to calibrate (e.g. `--arms left_follower right_follower left_leader`)",
    )

    parser_teleop = subparsers.add_parser("teleoperate", parents=[base_parser])
    parser_teleop.add_argument(
        "--fps", type=none_or_int, default=None, help="Frames per second (set to None to disable)"
    )
    parser_teleop.add_argument(
        "--display-cameras",
        type=int,
        default=1,
        help="Display all cameras on screen (set to 1 to display or 0).",
    )

    parser_record = subparsers.add_parser("record", parents=[base_parser])
    parser_record.add_argument(
        "--fps", type=none_or_int, default=None, help="Frames per second (set to None to disable)"
    )
    parser_record.add_argument(
        "--root",
        type=Path,
        default="data",
        help="Root directory where the dataset will be stored locally at '{root}/{repo_id}' (e.g. 'data/hf_username/dataset_name').",
    )
    parser_record.add_argument(
        "--repo-id",
        type=str,
        default="lerobot/test",
        help="Dataset identifier. By convention it should match '{hf_username}/{dataset_name}' (e.g. `lerobot/test`).",
    )
    parser_record.add_argument(
        "--warmup-time-s",
        type=int,
        default=10,
        help="Number of seconds before starting data collection. It allows the robot devices to warmup and synchronize.",
    )
    parser_record.add_argument(
        "--episode-time-s",
        type=int,
        default=60,
        help="Number of seconds for data recording for each episode.",
    )
    parser_record.add_argument(
        "--reset-time-s",
        type=int,
        default=60,
        help="Number of seconds for resetting the environment after each episode.",
    )
    parser_record.add_argument("--num-episodes", type=int, default=50, help="Number of episodes to record.")
    parser_record.add_argument(
        "--run-compute-stats",
        type=int,
        default=1,
        help="By default, run the computation of the data statistics at the end of data collection. Compute intensive and not required to just replay an episode.",
    )
    parser_record.add_argument(
        "--push-to-hub",
        type=int,
        default=1,
        help="Upload dataset to Hugging Face hub.",
    )
    parser_record.add_argument(
        "--tags",
        type=str,
        nargs="*",
        help="Add tags to your dataset on the hub.",
    )
    parser_record.add_argument(
        "--num-image-writer-processes",
        type=int,
        default=0,
        help=(
            "Number of subprocesses handling the saving of frames as PNGs. Set to 0 to use threads only; "
            "set to ≥1 to use subprocesses, each using threads to write images. The best number of processes "
            "and threads depends on your system. We recommend 4 threads per camera with 0 processes. "
            "If fps is unstable, adjust the thread count. If still unstable, try using 1 or more subprocesses."
        ),
    )
    parser_record.add_argument(
        "--num-image-writer-threads-per-camera",
        type=int,
        default=4,
        help=(
            "Number of threads writing the frames as png images on disk, per camera. "
            "Too many threads might cause unstable teleoperation fps due to main thread being blocked. "
            "Not enough threads might cause low camera fps."
        ),
    )
    parser_record.add_argument(
        "--force-override",
        type=int,
        default=0,
        help="By default, data recording is resumed. When set to 1, delete the local directory and start data recording from scratch.",
    )
    parser_record.add_argument(
        "-p",
        "--pretrained-policy-name-or-path",
        type=str,
        help=(
            "Either the repo ID of a model hosted on the Hub or a path to a directory containing weights "
            "saved using `Policy.save_pretrained`."
        ),
    )
    parser_record.add_argument(
        "--policy-overrides",
        type=str,
        nargs="*",
        help="Any key=value arguments to override config values (use dots for.nested=overrides)",
    )

    parser_replay = subparsers.add_parser("replay", parents=[base_parser])
    parser_replay.add_argument(
        "--fps", type=none_or_int, default=None, help="Frames per second (set to None to disable)"
    )
    parser_replay.add_argument(
        "--root",
        type=Path,
        default="data",
        help="Root directory where the dataset will be stored locally at '{root}/{repo_id}' (e.g. 'data/hf_username/dataset_name').",
    )
    parser_replay.add_argument(
        "--repo-id",
        type=str,
        default="lerobot/test",
        help="Dataset identifier. By convention it should match '{hf_username}/{dataset_name}' (e.g. `lerobot/test`).",
    )
    parser_replay.add_argument("--episode", type=int, default=0, help="Index of the episode to replay.")

    args = parser.parse_args()

    init_logging()

    control_mode = args.mode
    robot_path = args.robot_path
    robot_overrides = args.robot_overrides
    kwargs = vars(args)
    del kwargs["mode"]
    del kwargs["robot_path"]
    del kwargs["robot_overrides"]

    robot_cfg = init_hydra_config(robot_path, robot_overrides)
    robot = make_robot(robot_cfg)

    if control_mode == "calibrate":
        calibrate(robot, **kwargs)

    elif control_mode == "teleoperate":
        teleoperate(robot, **kwargs)

    elif control_mode == "record":
        record(robot, **kwargs)

    elif control_mode == "replay":
        replay(robot, **kwargs)

    if robot.is_connected:
        # Disconnect manually to avoid a "Core dump" during process
        # termination due to camera threads not properly exiting.
        robot.disconnect()<|MERGE_RESOLUTION|>--- conflicted
+++ resolved
@@ -112,103 +112,6 @@
     init_dataset,
     save_current_episode,
 )
-<<<<<<< HEAD
-
-########################################################################################
-# Utilities
-########################################################################################
-
-
-def say(text, blocking=False):
-    # Check if mac, linux, or windows.
-    if platform.system() == "Darwin":
-        cmd = f'say "{text}"{"" if blocking else " &"}'
-    elif platform.system() == "Linux":
-        cmd = f'spd-say "{text}"{" --wait" if blocking else ""}'
-    elif platform.system() == "Windows":
-        # TODO(rcadene): Make blocking option work for Windows
-        cmd = (
-            'PowerShell -Command "Add-Type -AssemblyName System.Speech; '
-            f"(New-Object System.Speech.Synthesis.SpeechSynthesizer).Speak('{text}')\""
-        )
-
-    os.system(cmd)
-
-
-def save_image(img_tensor, key, frame_index, episode_index, videos_dir):
-    img = Image.fromarray(img_tensor.numpy())
-    path = videos_dir / f"{key}_episode_{episode_index:06d}" / f"frame_{frame_index:06d}.png"
-    path.parent.mkdir(parents=True, exist_ok=True)
-    img.save(str(path), quality=100)
-
-
-def none_or_int(value):
-    if value == "None":
-        return None
-    return int(value)
-
-
-def log_control_info(robot, dt_s, episode_index=None, frame_index=None, fps=None):
-    log_items = []
-    if episode_index is not None:
-        log_items.append(f"ep:{episode_index}")
-    if frame_index is not None:
-        log_items.append(f"frame:{frame_index}")
-
-    def log_dt(shortname, dt_val_s):
-        nonlocal log_items, fps
-        info_str = f"{shortname}:{dt_val_s * 1000:5.2f} ({1/ dt_val_s:3.1f}hz)"
-        if fps is not None:
-            actual_fps = 1 / dt_val_s
-            if actual_fps < fps - 1:
-                info_str = colored(info_str, "yellow")
-        log_items.append(info_str)
-
-    # total step time displayed in milliseconds and its frequency
-    log_dt("dt", dt_s)
-
-    for name in robot.leader_arms:
-        key = f"read_leader_{name}_pos_dt_s"
-        if key in robot.logs:
-            log_dt("dtRlead", robot.logs[key])
-
-    for name in robot.follower_arms:
-        key = f"write_follower_{name}_goal_pos_dt_s"
-        if key in robot.logs:
-            log_dt("dtWfoll", robot.logs[key])
-
-        key = f"read_follower_{name}_pos_dt_s"
-        if key in robot.logs:
-            log_dt("dtRfoll", robot.logs[key])
-
-    for name in robot.cameras:
-        key = f"read_camera_{name}_dt_s"
-        if key in robot.logs:
-            log_dt(f"dtR{name}", robot.logs[key])
-
-    info_str = " ".join(log_items)
-    logging.info(info_str)
-
-
-@cache
-def is_headless():
-    """Detects if python is running without a monitor."""
-    try:
-        import pynput  # noqa
-
-        return False
-    except Exception:
-        print(
-            "Error trying to import pynput. Switching to headless mode. "
-            "As a result, the video stream from the cameras won't be shown, "
-            "and you won't be able to change the control flow with keyboards. "
-            "For more info, see traceback below.\n"
-        )
-        traceback.print_exc()
-        print()
-        return True
-
-=======
 from lerobot.common.robot_devices.control_utils import (
     control_loop,
     has_method,
@@ -225,7 +128,6 @@
 from lerobot.common.robot_devices.robots.utils import Robot
 from lerobot.common.robot_devices.utils import busy_wait, safe_disconnect
 from lerobot.common.utils.utils import init_hydra_config, init_logging, log_say, none_or_int
->>>>>>> 77478d50
 
 ########################################################################################
 # Control modes
