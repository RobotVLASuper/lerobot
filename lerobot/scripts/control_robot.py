"""
Utilities to control a robot.

Useful to record a dataset, replay a recorded episode, run the policy on your robot
and record an evaluation dataset, and to recalibrate your robot if needed.

Examples of usage:

- Recalibrate your robot:
```bash
python lerobot/scripts/control_robot.py \
    --robot.type=so100 \
    --control.type=calibrate
```

- Unlimited teleoperation at highest frequency (~200 Hz is expected), to exit with CTRL+C:
```bash
python lerobot/scripts/control_robot.py \
    --robot.type=so100 \
    --control.type=teleoperate

# Remove the cameras from the robot definition. They are not used in 'teleoperate' anyway.
python lerobot/scripts/control_robot.py \
    --robot.type=so100 \
    --robot.cameras='{}' \
    --control.type=teleoperate
```

- Unlimited teleoperation at a limited frequency of 30 Hz, to simulate data recording frequency:
```bash
python lerobot/scripts/control_robot.py \
    --robot.type=so100 \
    --control.type=teleoperate \
    --control.fps=30
```

- Record one episode in order to test replay:
```bash
python lerobot/scripts/control_robot.py \
    --robot.type=so100 \
    --control.type=record \
    --control.fps=30 \
    --control.repo_id=$USER/koch_test \
    --control.num_episodes=1 \
    --control.run_compute_stats=False
```

- Visualize dataset:
```bash
python lerobot/scripts/visualize_dataset.py \
    --repo-id $USER/koch_test \
    --episode-index 0
```

- Replay this test episode:
```bash
python lerobot/scripts/control_robot.py replay \
    --robot.type=so100 \
    --control.type=replay \
    --control.fps 30 \
    --control.repo-id $USER/koch_test \
    --control.episode 0
```

- Record a full dataset in order to train a policy, with 2 seconds of warmup,
30 seconds of recording for each episode, and 10 seconds to reset the environment in between episodes:
```bash
python lerobot/scripts/control_robot.py record \
    --robot.type=so100 \
    --control.type=record \
    --control.fps 30 \
    --control.repo_id=$USER/koch_pick_place_lego \
    --control.num_episodes=50 \
    --control.warmup_time_s=2 \
    --control.episode_time_s=30 \
    --control.reset_time_s=10
```

**NOTE**: You can use your keyboard to control data recording flow.
- Tap right arrow key '->' to early exit while recording an episode and go to resseting the environment.
- Tap right arrow key '->' to early exit while resetting the environment and got to recording the next episode.
- Tap left arrow key '<-' to early exit and re-record the current episode.
- Tap escape key 'esc' to stop the data recording.
This might require a sudo permission to allow your terminal to monitor keyboard events.

**NOTE**: You can resume/continue data recording by running the same data recording command and adding `--resume 1`.
If the dataset you want to extend is not on the hub, you also need to add `--local-files-only 1`.

- Train on this dataset with the ACT policy:
```bash
# TODO(rcadene): fix
python lerobot/scripts/train.py \
    policy=act_koch_real \
    env=koch_real \
    dataset_repo_id=$USER/koch_pick_place_lego \
    hydra.run.dir=outputs/train/act_koch_real
```

- Run the pretrained policy on the robot:
```bash
python lerobot/scripts/control_robot.py \
    --robot.type=so100 \
    --control.type=record \
    --control.fps=30 \
    --control.repo_id=$USER/eval_act_koch_real \
    --control.num_episodes=10 \
    --control.warmup_time_s=2 \
    --control.episode_time_s=30 \
    --control.reset_time_s=10
    --control.pretrained_policy_path=outputs/train/act_koch_real/checkpoints/080000/pretrained_model
```
"""

import logging
import time

import draccus

# from safetensors.torch import load_file, save_file
from lerobot.common.datasets.lerobot_dataset import LeRobotDataset
from lerobot.common.policies.factory import make_policy
from lerobot.common.robot_devices.control_configs import (
    CalibrateControlConfig,
    ControlPipelineConfig,
    RecordControlConfig,
    ReplayControlConfig,
    TeleoperateControlConfig,
)
from lerobot.common.robot_devices.control_utils import (
    control_loop,
    has_method,
    init_keyboard_listener,
    log_control_info,
    record_episode,
    reset_environment,
    sanity_check_dataset_name,
    sanity_check_dataset_robot_compatibility,
    stop_recording,
    warmup_record,
)
from lerobot.common.robot_devices.robots.utils import Robot, make_robot_from_config
from lerobot.common.robot_devices.utils import busy_wait, safe_disconnect
from lerobot.common.utils.utils import init_logging, log_say

########################################################################################
# Control modes
########################################################################################


@safe_disconnect
def calibrate(robot: Robot, cfg: CalibrateControlConfig):
    # TODO(aliberts): move this code in robots' classes
    if robot.robot_type.startswith("stretch"):
        if not robot.is_connected:
            robot.connect()
        if not robot.is_homed():
            robot.home()
        return

    arms = robot.available_arms if cfg.arms is None else cfg.arms
    unknown_arms = [arm_id for arm_id in arms if arm_id not in robot.available_arms]
    available_arms_str = " ".join(robot.available_arms)
    unknown_arms_str = " ".join(unknown_arms)

    if arms is None or len(arms) == 0:
        raise ValueError(
            "No arm provided. Use `--arms` as argument with one or more available arms.\n"
            f"For instance, to recalibrate all arms add: `--arms {available_arms_str}`"
        )

    if len(unknown_arms) > 0:
        raise ValueError(
            f"Unknown arms provided ('{unknown_arms_str}'). Available arms are `{available_arms_str}`."
        )

    for arm_id in arms:
        arm_calib_path = robot.calibration_dir / f"{arm_id}.json"
        if arm_calib_path.exists():
            print(f"Removing '{arm_calib_path}'")
            arm_calib_path.unlink()
        else:
            print(f"Calibration file not found '{arm_calib_path}'")

    if robot.is_connected:
        robot.disconnect()

    # Calling `connect` automatically runs calibration
    # when the calibration file is missing
    robot.connect()
    robot.disconnect()
    print("Calibration is done! You can now teleoperate and record datasets!")


@safe_disconnect
def teleoperate(robot: Robot, cfg: TeleoperateControlConfig):
    control_loop(
        robot,
        control_time_s=cfg.teleop_time_s,
        fps=cfg.fps,
        teleoperate=True,
        display_cameras=cfg.display_cameras,
    )


@safe_disconnect
def record(
    robot: Robot,
    cfg: RecordControlConfig,
) -> LeRobotDataset:
    # TODO(rcadene): Add option to record logs
    if cfg.resume:
        dataset = LeRobotDataset(
            cfg.repo_id,
            root=cfg.root,
            local_files_only=cfg.local_files_only,
        )
        dataset.start_image_writer(
            num_processes=cfg.num_image_writer_processes,
            num_threads=cfg.num_image_writer_threads_per_camera * len(robot.cameras),
        )
        sanity_check_dataset_robot_compatibility(dataset, robot, cfg.fps, cfg.video)
    else:
        # Create empty dataset or load existing saved episodes
        sanity_check_dataset_name(cfg.repo_id, cfg.policy)
        dataset = LeRobotDataset.create(
            cfg.repo_id,
            cfg.fps,
            root=cfg.root,
            robot=robot,
            use_videos=cfg.video,
            image_writer_processes=cfg.num_image_writer_processes,
            image_writer_threads=cfg.num_image_writer_threads_per_camera * len(robot.cameras),
        )

    # Load pretrained policy
    policy = None if cfg.policy is None else make_policy(cfg.policy, cfg.device, ds_meta=dataset.meta)

    if not robot.is_connected:
        robot.connect()

    listener, events = init_keyboard_listener()

    # Execute a few seconds without recording to:
    # 1. teleoperate the robot to move it in starting position if no policy provided,
    # 2. give times to the robot devices to connect and start synchronizing,
    # 3. place the cameras windows on screen
    enable_teleoperation = policy is None
    log_say("Warmup record", cfg.play_sounds)
    warmup_record(robot, events, enable_teleoperation, cfg.warmup_time_s, cfg.display_cameras, cfg.fps)

    if has_method(robot, "teleop_safety_stop"):
        robot.teleop_safety_stop()

    recorded_episodes = 0
    while True:
        if recorded_episodes >= cfg.num_episodes:
            break

        log_say(f"Recording episode {dataset.num_episodes}", cfg.play_sounds)
        record_episode(
            dataset=dataset,
            robot=robot,
            events=events,
            episode_time_s=cfg.episode_time_s,
            display_cameras=cfg.display_cameras,
            policy=policy,
            device=cfg.device,
            use_amp=cfg.use_amp,
            fps=cfg.fps,
        )

        # Execute a few seconds without recording to give time to manually reset the environment
        # Current code logic doesn't allow to teleoperate during this time.
        # TODO(rcadene): add an option to enable teleoperation during reset
        # Skip reset for the last episode to be recorded
        if not events["stop_recording"] and (
<<<<<<< HEAD
            (dataset.num_episodes < cfg.num_episodes - 1) or events["rerecord_episode"]
=======
            (recorded_episodes < num_episodes - 1) or events["rerecord_episode"]
>>>>>>> 380b836e
        ):
            log_say("Reset the environment", cfg.play_sounds)
            reset_environment(robot, events, cfg.reset_time_s)

        if events["rerecord_episode"]:
            log_say("Re-record episode", cfg.play_sounds)
            events["rerecord_episode"] = False
            events["exit_early"] = False
            dataset.clear_episode_buffer()
            continue

        dataset.save_episode(cfg.single_task)
        recorded_episodes += 1

        if events["stop_recording"]:
            break

    log_say("Stop recording", cfg.play_sounds, blocking=True)
    stop_recording(robot, listener, cfg.display_cameras)

    if cfg.run_compute_stats:
        logging.info("Computing dataset statistics")

    dataset.consolidate(cfg.run_compute_stats)

    if cfg.push_to_hub:
        dataset.push_to_hub(tags=cfg.tags, private=cfg.private)

    log_say("Exiting", cfg.play_sounds)
    return dataset


@safe_disconnect
def replay(
    robot: Robot,
    cfg: ReplayControlConfig,
):
    # TODO(rcadene, aliberts): refactor with control_loop, once `dataset` is an instance of LeRobotDataset
    # TODO(rcadene): Add option to record logs

    dataset = LeRobotDataset(
        cfg.repo_id, root=cfg.root, episodes=[cfg.episode], local_files_only=cfg.local_files_only
    )
    actions = dataset.hf_dataset.select_columns("action")

    if not robot.is_connected:
        robot.connect()

    log_say("Replaying episode", cfg.play_sounds, blocking=True)
    for idx in range(dataset.num_frames):
        start_episode_t = time.perf_counter()

        action = actions[idx]["action"]
        robot.send_action(action)

        dt_s = time.perf_counter() - start_episode_t
        busy_wait(1 / cfg.fps - dt_s)

        dt_s = time.perf_counter() - start_episode_t
        log_control_info(robot, dt_s, fps=cfg.fps)


@draccus.wrap()
def control_robot(cfg: ControlPipelineConfig):
    init_logging()

    robot = make_robot_from_config(cfg.robot)

    if isinstance(cfg.control, CalibrateControlConfig):
        calibrate(robot, cfg.control)
    elif isinstance(cfg.control, TeleoperateControlConfig):
        teleoperate(robot, cfg.control)
    elif isinstance(cfg.control, RecordControlConfig):
        record(robot, cfg.control)
    elif isinstance(cfg.control, ReplayControlConfig):
        replay(robot, cfg.control)

    if robot.is_connected:
        # Disconnect manually to avoid a "Core dump" during process
        # termination due to camera threads not properly exiting.
        robot.disconnect()


if __name__ == "__main__":
    control_robot()<|MERGE_RESOLUTION|>--- conflicted
+++ resolved
@@ -274,11 +274,7 @@
         # TODO(rcadene): add an option to enable teleoperation during reset
         # Skip reset for the last episode to be recorded
         if not events["stop_recording"] and (
-<<<<<<< HEAD
-            (dataset.num_episodes < cfg.num_episodes - 1) or events["rerecord_episode"]
-=======
-            (recorded_episodes < num_episodes - 1) or events["rerecord_episode"]
->>>>>>> 380b836e
+            (recorded_episodes < cfg.num_episodes - 1) or events["rerecord_episode"]
         ):
             log_say("Reset the environment", cfg.play_sounds)
             reset_environment(robot, events, cfg.reset_time_s)
