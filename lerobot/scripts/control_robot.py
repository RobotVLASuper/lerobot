--- conflicted
+++ resolved
@@ -145,21 +145,8 @@
 # from safetensors.torch import load_file, save_file
 from lerobot.common.datasets.lerobot_dataset import LeRobotDataset
 from lerobot.common.policies.factory import make_policy
-<<<<<<< HEAD
 from lerobot.common.robots.utils import Robot, make_robot_from_config
 from lerobot.common.utils.control_utils import (
-=======
-from lerobot.common.robot_devices.control_configs import (
-    CalibrateControlConfig,
-    ControlConfig,
-    ControlPipelineConfig,
-    RecordControlConfig,
-    RemoteRobotConfig,
-    ReplayControlConfig,
-    TeleoperateControlConfig,
-)
-from lerobot.common.robot_devices.control_utils import (
->>>>>>> 5322417c
     control_loop,
     init_keyboard_listener,
     is_headless,
@@ -176,6 +163,7 @@
 from lerobot.configs import parser
 from lerobot.configs.control import (
     CalibrateControlConfig,
+    ControlConfig,
     ControlPipelineConfig,
     RecordControlConfig,
     RemoteRobotConfig,
