--- conflicted
+++ resolved
@@ -277,18 +277,11 @@
     dataset = LeRobotDataset(cfg.dataset_repo_id)
     logging.info(f"Dataset size: {len(dataset)}")
 
-<<<<<<< HEAD
     n_total = len(dataset)
     n_train = int(cfg.train_split_proportion * len(dataset))
     train_dataset = torch.utils.data.Subset(dataset, range(0, n_train))
     val_dataset = torch.utils.data.Subset(dataset, range(n_train, n_total))
-=======
-    train_size = int(cfg.train_split_proportion * len(dataset))
-    # val_size = len(dataset) - train_size
-    # train_dataset, val_dataset = random_split(dataset, [train_size, val_size])
-    train_dataset = dataset[:train_size]
-    val_dataset = dataset[train_size:]
->>>>>>> a1d16fb4
+
 
     sampler = create_balanced_sampler(train_dataset, cfg)
     train_loader = DataLoader(
