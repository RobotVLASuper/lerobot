--- conflicted
+++ resolved
@@ -24,13 +24,8 @@
 from torch.amp import GradScaler
 from torch.optim import Optimizer
 
-<<<<<<< HEAD
-from lerobot.common.datasets.factory import make_dataset, resolve_delta_timestamps
-from lerobot.common.datasets.lerobot_dataset import LeRobotDataset, MultiLeRobotDataset
-from lerobot.common.datasets.online_buffer import OnlineBuffer, compute_sampler_weights
-=======
+from lerobot.common.datasets.lerobot_dataset import MultiLeRobotDataset
 from lerobot.common.datasets.factory import make_dataset
->>>>>>> e81c36cf
 from lerobot.common.datasets.sampler import EpisodeAwareSampler
 from lerobot.common.datasets.utils import cycle
 from lerobot.common.envs.factory import make_env
@@ -143,18 +138,14 @@
 
     logging.info("Creating policy")
     # TODO: support multi-lerobot dataset
-    if isinstance(offline_dataset, MultiLeRobotDataset):
-        ds_meta = offline_dataset._datasets[0].meta
+    if isinstance(dataset, MultiLeRobotDataset):
+        ds_meta = dataset._datasets[0].meta
     else:
-        ds_meta = offline_dataset.meta
+        ds_meta = dataset.meta
     policy = make_policy(
         cfg=cfg.policy,
         device=device,
-<<<<<<< HEAD
         ds_meta=ds_meta,
-=======
-        ds_meta=dataset.meta,
->>>>>>> e81c36cf
     )
 
     logging.info("Creating optimizer and scheduler")
