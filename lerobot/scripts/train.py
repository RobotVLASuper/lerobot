--- conflicted
+++ resolved
@@ -22,10 +22,6 @@
 from pprint import pformat
 from threading import Lock
 
-<<<<<<< HEAD
-import draccus
-=======
->>>>>>> 06b604bb
 import numpy as np
 import torch
 from torch.amp import GradScaler
@@ -37,11 +33,7 @@
 from lerobot.common.datasets.utils import cycle
 from lerobot.common.envs.factory import make_env
 from lerobot.common.logger import Logger, log_output_dir
-<<<<<<< HEAD
-from lerobot.common.optim.factory import make_optimizer_and_scheduler
-=======
 from lerobot.common.optim.factory import load_training_state, make_optimizer_and_scheduler
->>>>>>> 06b604bb
 from lerobot.common.policies.factory import make_policy
 from lerobot.common.policies.policy_protocol import PolicyWithUpdate
 from lerobot.common.policies.utils import get_device_from_parameters
@@ -51,10 +43,7 @@
     init_logging,
     set_global_seed,
 )
-<<<<<<< HEAD
-=======
 from lerobot.configs import parser
->>>>>>> 06b604bb
 from lerobot.configs.training import TrainPipelineConfig
 from lerobot.scripts.eval import eval_policy
 
@@ -191,11 +180,7 @@
     logger.log_dict(info, step, mode="eval")
 
 
-<<<<<<< HEAD
-@draccus.wrap()
-=======
 @parser.wrap(pathable_args=["policy"])
->>>>>>> 06b604bb
 def train(cfg: TrainPipelineConfig):
     init_logging()
     logging.info(pformat(asdict(cfg)))
@@ -228,10 +213,6 @@
         cfg=cfg.policy,
         device=device,
         ds_meta=offline_dataset.meta,
-<<<<<<< HEAD
-        pretrained_policy_path=str(logger.last_pretrained_model_dir) if cfg.resume else None,
-=======
->>>>>>> 06b604bb
     )
     logging.info("Creating optimizer and scheduler")
     optimizer, lr_scheduler = make_optimizer_and_scheduler(cfg, policy)
@@ -245,11 +226,7 @@
     num_learnable_params = sum(p.numel() for p in policy.parameters() if p.requires_grad)
     num_total_params = sum(p.numel() for p in policy.parameters())
 
-<<<<<<< HEAD
-    log_output_dir(cfg.dir)
-=======
     log_output_dir(cfg.output_dir)
->>>>>>> 06b604bb
     logging.info(f"{cfg.env.task=}")
     logging.info(f"{cfg.offline.steps=} ({format_big_number(cfg.offline.steps)})")
     logging.info(f"{cfg.online.steps=}")
@@ -271,11 +248,7 @@
                     eval_env,
                     policy,
                     cfg.eval.n_episodes,
-<<<<<<< HEAD
-                    videos_dir=cfg.dir / "eval" / f"videos_step_{step_identifier}",
-=======
                     videos_dir=cfg.output_dir / "eval" / f"videos_step_{step_identifier}",
->>>>>>> 06b604bb
                     max_episodes_rendered=4,
                     start_seed=cfg.seed,
                 )
