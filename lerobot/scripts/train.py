--- conflicted
+++ resolved
@@ -219,12 +219,7 @@
         device=device,
         ds_meta=offline_dataset.meta,
     )
-<<<<<<< HEAD
-
-    # policy = torch.compile(policy, mode="reduce-overhead")
-
-=======
->>>>>>> 43e079f7
+
     logging.info("Creating optimizer and scheduler")
     optimizer, lr_scheduler = make_optimizer_and_scheduler(cfg, policy)
     grad_scaler = GradScaler(device, enabled=cfg.use_amp)
