"""Contains logic to instantiate a robot, read information from its motors and cameras,
and send orders to its motors.
"""
# TODO(rcadene, aliberts): reorganize the codebase into one file per robot, with the associated
# calibration procedure, to make it easy for people to add their own robot.

import json
import logging
import time
import warnings
from pathlib import Path

import numpy as np
import torch

from lerobot.common.robot_devices.cameras.utils import make_cameras_from_configs
from lerobot.common.robot_devices.motors.utils import MotorsBus, make_motors_buses_from_configs
from lerobot.common.robot_devices.robots.configs import ManipulatorRobotConfig
from lerobot.common.robot_devices.robots.utils import get_arm_id
from lerobot.common.robot_devices.utils import RobotDeviceAlreadyConnectedError, RobotDeviceNotConnectedError


def ensure_safe_goal_position(
    goal_pos: torch.Tensor, present_pos: torch.Tensor, max_relative_target: float | list[float]
):
    # Cap relative action target magnitude for safety.
    diff = goal_pos - present_pos
    max_relative_target = torch.tensor(max_relative_target)
    safe_diff = torch.minimum(diff, max_relative_target)
    safe_diff = torch.maximum(safe_diff, -max_relative_target)
    safe_goal_pos = present_pos + safe_diff

    if not torch.allclose(goal_pos, safe_goal_pos):
        logging.warning(
            "Relative goal position magnitude had to be clamped to be safe.\n"
            f"  requested relative goal position target: {diff}\n"
            f"    clamped relative goal position target: {safe_diff}"
        )

    return safe_goal_pos


class ManipulatorRobot:
    # TODO(rcadene): Implement force feedback
    """This class allows to control any manipulator robot of various number of motors.

    Non exaustive list of robots:
    - [Koch v1.0](https://github.com/AlexanderKoch-Koch/low_cost_robot), with and without the wrist-to-elbow expansion, developed
    by Alexander Koch from [Tau Robotics](https://tau-robotics.com)
    - [Koch v1.1](https://github.com/jess-moss/koch-v1-1) developed by Jess Moss
    - [Aloha](https://www.trossenrobotics.com/aloha-kits) developed by Trossen Robotics

    Example of instantiation, a pre-defined robot config is required:
    ```python
    robot = ManipulatorRobot(KochRobotConfig())
    ```

    Example of overwritting motors during instantiation:
    ```python
    # Defines how to communicate with the motors of the leader and follower arms
    leader_arms = {
        "main": DynamixelMotorsBusConfig(
            port="/dev/tty.usbmodem575E0031751",
            motors={
                # name: (index, model)
                "shoulder_pan": (1, "xl330-m077"),
                "shoulder_lift": (2, "xl330-m077"),
                "elbow_flex": (3, "xl330-m077"),
                "wrist_flex": (4, "xl330-m077"),
                "wrist_roll": (5, "xl330-m077"),
                "gripper": (6, "xl330-m077"),
            },
        ),
    }
    follower_arms = {
        "main": DynamixelMotorsBusConfig(
            port="/dev/tty.usbmodem575E0032081",
            motors={
                # name: (index, model)
                "shoulder_pan": (1, "xl430-w250"),
                "shoulder_lift": (2, "xl430-w250"),
                "elbow_flex": (3, "xl330-m288"),
                "wrist_flex": (4, "xl330-m288"),
                "wrist_roll": (5, "xl330-m288"),
                "gripper": (6, "xl330-m288"),
            },
        ),
    }
    robot_config = KochRobotConfig(leader_arms=leader_arms, follower_arms=follower_arms)
    robot = ManipulatorRobot(robot_config)
    ```

    Example of overwritting cameras during instantiation:
    ```python
    # Defines how to communicate with 2 cameras connected to the computer.
    # Here, the webcam of the laptop and the phone (connected in USB to the laptop)
    # can be reached respectively using the camera indices 0 and 1. These indices can be
    # arbitrary. See the documentation of `OpenCVCamera` to find your own camera indices.
    cameras = {
        "laptop": OpenCVCamera(camera_index=0, fps=30, width=640, height=480),
        "phone": OpenCVCamera(camera_index=1, fps=30, width=640, height=480),
    }
    robot = ManipulatorRobot(KochRobotConfig(cameras=cameras))
    ```

    Once the robot is instantiated, connect motors buses and cameras if any (Required):
    ```python
    robot.connect()
    ```

    Example of highest frequency teleoperation, which doesn't require cameras:
<<<<<<< HEAD
    ```
=======
    ```python
>>>>>>> 43e079f7
    while True:
        robot.teleop_step()
    ```

    Example of highest frequency data collection from motors and cameras (if any):
    ```python
    while True:
        observation, action = robot.teleop_step(record_data=True)
    ```

    Example of controlling the robot with a policy:
    ```python
    while True:
        # Uses the follower arms and cameras to capture an observation
        observation = robot.capture_observation()

        # Assumes a policy has been instantiated
        with torch.inference_mode():
            action = policy.select_action(observation)

        # Orders the robot to move
        robot.send_action(action)
    ```

    Example of disconnecting which is not mandatory since we disconnect when the object is deleted:
    ```python
    robot.disconnect()
    ```
    """

    def __init__(
        self,
        config: ManipulatorRobotConfig,
    ):
        self.config = config
        self.robot_type = self.config.type
        self.calibration_dir = Path(self.config.calibration_dir)
        self.leader_arms = make_motors_buses_from_configs(self.config.leader_arms)
        self.follower_arms = make_motors_buses_from_configs(self.config.follower_arms)
        self.cameras = make_cameras_from_configs(self.config.cameras)
        self.is_connected = False
        self.logs = {}

    def get_motor_names(self, arm: dict[str, MotorsBus]) -> list:
        return [f"{arm}_{motor}" for arm, bus in arm.items() for motor in bus.motors]

    @property
    def camera_features(self) -> dict:
        cam_ft = {}
        for cam_key, cam in self.cameras.items():
            key = f"observation.images.{cam_key}"
            cam_ft[key] = {
                "shape": (cam.height, cam.width, cam.channels),
                "names": ["height", "width", "channels"],
                "info": None,
            }
        return cam_ft

    @property
    def motor_features(self) -> dict:
        action_names = self.get_motor_names(self.leader_arms)
        state_names = self.get_motor_names(self.leader_arms)
        return {
            "action": {
                "dtype": "float32",
                "shape": (len(action_names),),
                "names": action_names,
            },
            "observation.state": {
                "dtype": "float32",
                "shape": (len(state_names),),
                "names": state_names,
            },
        }

    @property
    def features(self):
        return {**self.motor_features, **self.camera_features}

    @property
    def has_camera(self):
        return len(self.cameras) > 0

    @property
    def num_cameras(self):
        return len(self.cameras)

    @property
    def available_arms(self):
        available_arms = []
        for name in self.follower_arms:
            arm_id = get_arm_id(name, "follower")
            available_arms.append(arm_id)
        for name in self.leader_arms:
            arm_id = get_arm_id(name, "leader")
            available_arms.append(arm_id)
        return available_arms

    def connect(self):
        if self.is_connected:
            raise RobotDeviceAlreadyConnectedError(
                "ManipulatorRobot is already connected. Do not run `robot.connect()` twice."
            )

        if not self.leader_arms and not self.follower_arms and not self.cameras:
            raise ValueError(
                "ManipulatorRobot doesn't have any device to connect. See example of usage in docstring of the class."
            )

        # Connect the arms
        for name in self.follower_arms:
            print(f"Connecting {name} follower arm.")
            self.follower_arms[name].connect()
        for name in self.leader_arms:
            print(f"Connecting {name} leader arm.")
            self.leader_arms[name].connect()

        if self.robot_type in ["koch", "koch_bimanual", "aloha"]:
            from lerobot.common.robot_devices.motors.dynamixel import TorqueMode
        elif self.robot_type in ["so100", "moss"]:
            from lerobot.common.robot_devices.motors.feetech import TorqueMode

        # We assume that at connection time, arms are in a rest position, and torque can
        # be safely disabled to run calibration and/or set robot preset configurations.
        for name in self.follower_arms:
            self.follower_arms[name].write("Torque_Enable", TorqueMode.DISABLED.value)
        for name in self.leader_arms:
            self.leader_arms[name].write("Torque_Enable", TorqueMode.DISABLED.value)

        self.activate_calibration()

        # Set robot preset (e.g. torque in leader gripper for Koch v1.1)
        if self.robot_type in ["koch", "koch_bimanual"]:
            self.set_koch_robot_preset()
        elif self.robot_type == "aloha":
            self.set_aloha_robot_preset()
        elif self.robot_type in ["so100", "moss"]:
            self.set_so100_robot_preset()

        # Enable torque on all motors of the follower arms
        for name in self.follower_arms:
            print(f"Activating torque on {name} follower arm.")
            self.follower_arms[name].write("Torque_Enable", 1)

        if self.config.gripper_open_degree is not None:
            if self.robot_type not in ["koch", "koch_bimanual"]:
                raise NotImplementedError(
                    f"{self.robot_type} does not support position AND current control in the handle, which is require to set the gripper open."
                )
            # Set the leader arm in torque mode with the gripper motor set to an angle. This makes it possible
            # to squeeze the gripper and have it spring back to an open position on its own.
            for name in self.leader_arms:
                self.leader_arms[name].write("Torque_Enable", 1, "gripper")
                self.leader_arms[name].write("Goal_Position", self.config.gripper_open_degree, "gripper")

        # Check both arms can be read
        for name in self.follower_arms:
            self.follower_arms[name].read("Present_Position")
        for name in self.leader_arms:
            self.leader_arms[name].read("Present_Position")

        # Connect the cameras
        for name in self.cameras:
            self.cameras[name].connect()

        self.is_connected = True

    def activate_calibration(self):
        """After calibration all motors function in human interpretable ranges.
        Rotations are expressed in degrees in nominal range of [-180, 180],
        and linear motions (like gripper of Aloha) in nominal range of [0, 100].
        """

        def load_or_run_calibration_(name, arm, arm_type):
            arm_id = get_arm_id(name, arm_type)
            arm_calib_path = self.calibration_dir / f"{arm_id}.json"

            if arm_calib_path.exists():
                with open(arm_calib_path) as f:
                    calibration = json.load(f)
            else:
                # TODO(rcadene): display a warning in __init__ if calibration file not available
                print(f"Missing calibration file '{arm_calib_path}'")

                if self.robot_type in ["koch", "koch_bimanual", "aloha"]:
                    from lerobot.common.robot_devices.robots.dynamixel_calibration import run_arm_calibration

                    calibration = run_arm_calibration(arm, self.robot_type, name, arm_type)

                elif self.robot_type in ["so100", "moss"]:
                    from lerobot.common.robot_devices.robots.feetech_calibration import (
                        run_arm_manual_calibration,
                    )

                    calibration = run_arm_manual_calibration(arm, self.robot_type, name, arm_type)

                print(f"Calibration is done! Saving calibration file '{arm_calib_path}'")
                arm_calib_path.parent.mkdir(parents=True, exist_ok=True)
                with open(arm_calib_path, "w") as f:
                    json.dump(calibration, f)

            return calibration

        for name, arm in self.follower_arms.items():
            calibration = load_or_run_calibration_(name, arm, "follower")
            arm.set_calibration(calibration)
        for name, arm in self.leader_arms.items():
            calibration = load_or_run_calibration_(name, arm, "leader")
            arm.set_calibration(calibration)

    def set_koch_robot_preset(self):
        def set_operating_mode_(arm):
            from lerobot.common.robot_devices.motors.dynamixel import TorqueMode

            if (arm.read("Torque_Enable") != TorqueMode.DISABLED.value).any():
                raise ValueError("To run set robot preset, the torque must be disabled on all motors.")

            # Use 'extended position mode' for all motors except gripper, because in joint mode the servos can't
            # rotate more than 360 degrees (from 0 to 4095) And some mistake can happen while assembling the arm,
            # you could end up with a servo with a position 0 or 4095 at a crucial point See [
            # https://emanual.robotis.com/docs/en/dxl/x/x_series/#operating-mode11]
            all_motors_except_gripper = [name for name in arm.motor_names if name != "gripper"]
            if len(all_motors_except_gripper) > 0:
                # 4 corresponds to Extended Position on Koch motors
                arm.write("Operating_Mode", 4, all_motors_except_gripper)

            # Use 'position control current based' for gripper to be limited by the limit of the current.
            # For the follower gripper, it means it can grasp an object without forcing too much even tho,
            # it's goal position is a complete grasp (both gripper fingers are ordered to join and reach a touch).
            # For the leader gripper, it means we can use it as a physical trigger, since we can force with our finger
            # to make it move, and it will move back to its original target position when we release the force.
            # 5 corresponds to Current Controlled Position on Koch gripper motors "xl330-m077, xl330-m288"
            arm.write("Operating_Mode", 5, "gripper")

        for name in self.follower_arms:
            set_operating_mode_(self.follower_arms[name])

            # Set better PID values to close the gap between recorded states and actions
            # TODO(rcadene): Implement an automatic procedure to set optimial PID values for each motor
            self.follower_arms[name].write("Position_P_Gain", 1500, "elbow_flex")
            self.follower_arms[name].write("Position_I_Gain", 0, "elbow_flex")
            self.follower_arms[name].write("Position_D_Gain", 600, "elbow_flex")

        if self.config.gripper_open_degree is not None:
            for name in self.leader_arms:
                set_operating_mode_(self.leader_arms[name])

                # Enable torque on the gripper of the leader arms, and move it to 45 degrees,
                # so that we can use it as a trigger to close the gripper of the follower arms.
                self.leader_arms[name].write("Torque_Enable", 1, "gripper")
                self.leader_arms[name].write("Goal_Position", self.config.gripper_open_degree, "gripper")

    def set_aloha_robot_preset(self):
        def set_shadow_(arm):
            # Set secondary/shadow ID for shoulder and elbow. These joints have two motors.
            # As a result, if only one of them is required to move to a certain position,
            # the other will follow. This is to avoid breaking the motors.
            if "shoulder_shadow" in arm.motor_names:
                shoulder_idx = arm.read("ID", "shoulder")
                arm.write("Secondary_ID", shoulder_idx, "shoulder_shadow")

            if "elbow_shadow" in arm.motor_names:
                elbow_idx = arm.read("ID", "elbow")
                arm.write("Secondary_ID", elbow_idx, "elbow_shadow")

        for name in self.follower_arms:
            set_shadow_(self.follower_arms[name])

        for name in self.leader_arms:
            set_shadow_(self.leader_arms[name])

        for name in self.follower_arms:
            # Set a velocity limit of 131 as advised by Trossen Robotics
            self.follower_arms[name].write("Velocity_Limit", 131)

            # Use 'extended position mode' for all motors except gripper, because in joint mode the servos can't
            # rotate more than 360 degrees (from 0 to 4095) And some mistake can happen while assembling the arm,
            # you could end up with a servo with a position 0 or 4095 at a crucial point See [
            # https://emanual.robotis.com/docs/en/dxl/x/x_series/#operating-mode11]
            all_motors_except_gripper = [
                name for name in self.follower_arms[name].motor_names if name != "gripper"
            ]
            if len(all_motors_except_gripper) > 0:
                # 4 corresponds to Extended Position on Aloha motors
                self.follower_arms[name].write("Operating_Mode", 4, all_motors_except_gripper)

            # Use 'position control current based' for follower gripper to be limited by the limit of the current.
            # It can grasp an object without forcing too much even tho,
            # it's goal position is a complete grasp (both gripper fingers are ordered to join and reach a touch).
            # 5 corresponds to Current Controlled Position on Aloha gripper follower "xm430-w350"
            self.follower_arms[name].write("Operating_Mode", 5, "gripper")

            # Note: We can't enable torque on the leader gripper since "xc430-w150" doesn't have
            # a Current Controlled Position mode.

        if self.config.gripper_open_degree is not None:
            warnings.warn(
                f"`gripper_open_degree` is set to {self.config.gripper_open_degree}, but None is expected for Aloha instead",
                stacklevel=1,
            )

    def set_so100_robot_preset(self):
        for name in self.follower_arms:
            # Mode=0 for Position Control
            self.follower_arms[name].write("Mode", 0)
            # Set P_Coefficient to lower value to avoid shakiness (Default is 32)
            self.follower_arms[name].write("P_Coefficient", 16)
            # Set I_Coefficient and D_Coefficient to default value 0 and 32
            self.follower_arms[name].write("I_Coefficient", 0)
            self.follower_arms[name].write("D_Coefficient", 32)
            # Close the write lock so that Maximum_Acceleration gets written to EPROM address,
            # which is mandatory for Maximum_Acceleration to take effect after rebooting.
            self.follower_arms[name].write("Lock", 0)
            # Set Maximum_Acceleration to 254 to speedup acceleration and deceleration of
            # the motors. Note: this configuration is not in the official STS3215 Memory Table
            self.follower_arms[name].write("Maximum_Acceleration", 254)
            self.follower_arms[name].write("Acceleration", 254)

    def teleop_step(
        self, record_data=False
    ) -> None | tuple[dict[str, torch.Tensor], dict[str, torch.Tensor]]:
        if not self.is_connected:
            raise RobotDeviceNotConnectedError(
                "ManipulatorRobot is not connected. You need to run `robot.connect()`."
            )

        # Prepare to assign the position of the leader to the follower
        leader_pos = {}
        for name in self.leader_arms:
            before_lread_t = time.perf_counter()
            leader_pos[name] = self.leader_arms[name].read("Present_Position")
            leader_pos[name] = torch.from_numpy(leader_pos[name])
            self.logs[f"read_leader_{name}_pos_dt_s"] = time.perf_counter() - before_lread_t

        # Send goal position to the follower
        follower_goal_pos = {}
        for name in self.follower_arms:
            before_fwrite_t = time.perf_counter()
            goal_pos = leader_pos[name]

            # Cap goal position when too far away from present position.
            # Slower fps expected due to reading from the follower.
            if self.config.max_relative_target is not None:
                present_pos = self.follower_arms[name].read("Present_Position")
                present_pos = torch.from_numpy(present_pos)
                goal_pos = ensure_safe_goal_position(goal_pos, present_pos, self.config.max_relative_target)

            # Used when record_data=True
            follower_goal_pos[name] = goal_pos

            goal_pos = goal_pos.numpy().astype(np.int32)
            self.follower_arms[name].write("Goal_Position", goal_pos)
            self.logs[f"write_follower_{name}_goal_pos_dt_s"] = time.perf_counter() - before_fwrite_t

        # Early exit when recording data is not requested
        if not record_data:
            return

        # TODO(rcadene): Add velocity and other info
        # Read follower position
        follower_pos = {}
        for name in self.follower_arms:
            before_fread_t = time.perf_counter()
            follower_pos[name] = self.follower_arms[name].read("Present_Position")
            follower_pos[name] = torch.from_numpy(follower_pos[name])
            self.logs[f"read_follower_{name}_pos_dt_s"] = time.perf_counter() - before_fread_t

        # Create state by concatenating follower current position
        state = []
        for name in self.follower_arms:
            if name in follower_pos:
                state.append(follower_pos[name])
        state = torch.cat(state)

        # Create action by concatenating follower goal position
        action = []
        for name in self.follower_arms:
            if name in follower_goal_pos:
                action.append(follower_goal_pos[name])
        action = torch.cat(action)

        # Capture images from cameras
        images = {}
        for name in self.cameras:
            before_camread_t = time.perf_counter()
            images[name] = self.cameras[name].async_read()
            images[name] = torch.from_numpy(images[name])
            self.logs[f"read_camera_{name}_dt_s"] = self.cameras[name].logs["delta_timestamp_s"]
            self.logs[f"async_read_camera_{name}_dt_s"] = time.perf_counter() - before_camread_t

        # Populate output dictionnaries
        obs_dict, action_dict = {}, {}
        obs_dict["observation.state"] = state
        action_dict["action"] = action
        for name in self.cameras:
            obs_dict[f"observation.images.{name}"] = images[name]

        return obs_dict, action_dict

    def capture_observation(self):
        """The returned observations do not have a batch dimension."""
        if not self.is_connected:
            raise RobotDeviceNotConnectedError(
                "ManipulatorRobot is not connected. You need to run `robot.connect()`."
            )

        # Read follower position
        follower_pos = {}
        for name in self.follower_arms:
            before_fread_t = time.perf_counter()
            follower_pos[name] = self.follower_arms[name].read("Present_Position")
            follower_pos[name] = torch.from_numpy(follower_pos[name])
            self.logs[f"read_follower_{name}_pos_dt_s"] = time.perf_counter() - before_fread_t

        # Create state by concatenating follower current position
        state = []
        for name in self.follower_arms:
            if name in follower_pos:
                state.append(follower_pos[name])
        state = torch.cat(state)

        # Capture images from cameras
        images = {}
        for name in self.cameras:
            before_camread_t = time.perf_counter()
            images[name] = self.cameras[name].async_read()
            images[name] = torch.from_numpy(images[name])
            self.logs[f"read_camera_{name}_dt_s"] = self.cameras[name].logs["delta_timestamp_s"]
            self.logs[f"async_read_camera_{name}_dt_s"] = time.perf_counter() - before_camread_t

        # Populate output dictionnaries and format to pytorch
        obs_dict = {}
        obs_dict["observation.state"] = state
        for name in self.cameras:
            obs_dict[f"observation.images.{name}"] = images[name]
        return obs_dict

    def send_action(self, action: torch.Tensor) -> torch.Tensor:
        """Command the follower arms to move to a target joint configuration.

        The relative action magnitude may be clipped depending on the configuration parameter
        `max_relative_target`. In this case, the action sent differs from original action.
        Thus, this function always returns the action actually sent.

        Args:
            action: tensor containing the concatenated goal positions for the follower arms.
        """
        if not self.is_connected:
            raise RobotDeviceNotConnectedError(
                "ManipulatorRobot is not connected. You need to run `robot.connect()`."
            )

        from_idx = 0
        to_idx = 0
        action_sent = []
        for name in self.follower_arms:
            # Get goal position of each follower arm by splitting the action vector
            to_idx += len(self.follower_arms[name].motor_names)
            goal_pos = action[from_idx:to_idx]
            from_idx = to_idx

            # Cap goal position when too far away from present position.
            # Slower fps expected due to reading from the follower.
            if self.config.max_relative_target is not None:
                present_pos = self.follower_arms[name].read("Present_Position")
                present_pos = torch.from_numpy(present_pos)
                goal_pos = ensure_safe_goal_position(goal_pos, present_pos, self.config.max_relative_target)

            # Save tensor to concat and return
            action_sent.append(goal_pos)

            # Send goal position to each follower
            goal_pos = goal_pos.numpy().astype(np.int32)
            self.follower_arms[name].write("Goal_Position", goal_pos)

        return torch.cat(action_sent)

    def print_logs(self):
        pass
        # TODO(aliberts): move robot-specific logs logic here

    def disconnect(self):
        if not self.is_connected:
            raise RobotDeviceNotConnectedError(
                "ManipulatorRobot is not connected. You need to run `robot.connect()` before disconnecting."
            )

        for name in self.follower_arms:
            self.follower_arms[name].disconnect()

        for name in self.leader_arms:
            self.leader_arms[name].disconnect()

        for name in self.cameras:
            self.cameras[name].disconnect()

        self.is_connected = False

    def __del__(self):
        if getattr(self, "is_connected", False):
            self.disconnect()<|MERGE_RESOLUTION|>--- conflicted
+++ resolved
@@ -109,11 +109,7 @@
     ```
 
     Example of highest frequency teleoperation, which doesn't require cameras:
-<<<<<<< HEAD
-    ```
-=======
-    ```python
->>>>>>> 43e079f7
+    ```python
     while True:
         robot.teleop_step()
     ```
