--- conflicted
+++ resolved
@@ -2,31 +2,26 @@
 This file contains utilities for recording frames from Intel Realsense cameras.
 """
 
-<<<<<<< HEAD
-=======
 import argparse
 import concurrent.futures
 import logging
 import math
 import shutil
->>>>>>> 29f6abc9
 import threading
 import time
 import traceback
 from collections import Counter
 from dataclasses import dataclass, replace
+from pathlib import Path
 from threading import Thread
 
 import numpy as np
-<<<<<<< HEAD
-import pyrealsense2 as rs
-=======
 from PIL import Image
->>>>>>> 29f6abc9
 
 from lerobot.common.robot_devices.utils import (
     RobotDeviceAlreadyConnectedError,
     RobotDeviceNotConnectedError,
+    busy_wait,
 )
 from lerobot.common.utils.utils import capture_timestamp_utc
 
@@ -62,8 +57,6 @@
     return cameras
 
 
-<<<<<<< HEAD
-=======
 def save_image(img_array, serial_number, frame_index, images_dir):
     try:
         img = Image.fromarray(img_array)
@@ -156,7 +149,6 @@
             camera.disconnect()
 
 
->>>>>>> 29f6abc9
 @dataclass
 class IntelRealSenseCameraConfig:
     """
@@ -355,13 +347,8 @@
             serial_numbers = [cam["serial_number"] for cam in camera_infos]
             if self.serial_number not in serial_numbers:
                 raise ValueError(
-<<<<<<< HEAD
-                    f"`camera_index` is expected to be one of these available cameras {available_cam_ids}, but {self.camera_index} is provided instead. "
-                    "To find the camera index you should use, run `python lerobot/scripts/save_images_from_cameras.py --driver intelrealsense`."
-=======
                     f"`serial_number` is expected to be one of these available cameras {serial_numbers}, but {self.serial_number} is provided instead. "
                     "To find the serial number you should use, run `python lerobot/common/robot_devices/cameras/intelrealsense.py`."
->>>>>>> 29f6abc9
                 )
 
             raise OSError(f"Can't access IntelRealSenseCamera({self.serial_number}).")
@@ -524,9 +511,6 @@
 
     def __del__(self):
         if getattr(self, "is_connected", False):
-<<<<<<< HEAD
-            self.disconnect()
-=======
             self.disconnect()
 
 
@@ -572,5 +556,4 @@
         help="Set the number of seconds used to record the frames. By default, 2 seconds.",
     )
     args = parser.parse_args()
-    save_images_from_cameras(**vars(args))
->>>>>>> 29f6abc9
+    save_images_from_cameras(**vars(args))