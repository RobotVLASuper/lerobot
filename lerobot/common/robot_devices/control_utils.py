########################################################################################
# Utilities
########################################################################################


import logging
import time
import traceback
from contextlib import nullcontext
from copy import copy
from functools import cache

import cv2
import torch
import tqdm
from deepdiff import DeepDiff
from termcolor import colored

from lerobot.common.datasets.image_writer import safe_stop_image_writer
from lerobot.common.datasets.lerobot_dataset import LeRobotDataset
from lerobot.common.datasets.utils import get_features_from_robot
from lerobot.common.robot_devices.robots.utils import Robot
from lerobot.common.robot_devices.utils import busy_wait
from lerobot.common.utils.utils import get_safe_torch_device, has_method


def log_control_info(robot: Robot, dt_s, episode_index=None, frame_index=None, fps=None):
    log_items = []
    if episode_index is not None:
        log_items.append(f"ep:{episode_index}")
    if frame_index is not None:
        log_items.append(f"frame:{frame_index}")

    def log_dt(shortname, dt_val_s):
        nonlocal log_items, fps
        info_str = f"{shortname}:{dt_val_s * 1000:5.2f} ({1/ dt_val_s:3.1f}hz)"
        if fps is not None:
            actual_fps = 1 / dt_val_s
            if actual_fps < fps - 1:
                info_str = colored(info_str, "yellow")
        log_items.append(info_str)

    # total step time displayed in milliseconds and its frequency
    log_dt("dt", dt_s)

    # TODO(aliberts): move robot-specific logs logic in robot.print_logs()
    if not robot.robot_type.startswith("stretch"):
        for name in robot.leader_arms:
            key = f"read_leader_{name}_pos_dt_s"
            if key in robot.logs:
                log_dt("dtRlead", robot.logs[key])

        for name in robot.follower_arms:
            key = f"write_follower_{name}_goal_pos_dt_s"
            if key in robot.logs:
                log_dt("dtWfoll", robot.logs[key])

            key = f"read_follower_{name}_pos_dt_s"
            if key in robot.logs:
                log_dt("dtRfoll", robot.logs[key])

        for name in robot.cameras:
            key = f"read_camera_{name}_dt_s"
            if key in robot.logs:
                log_dt(f"dtR{name}", robot.logs[key])

    info_str = " ".join(log_items)
    logging.info(info_str)


@cache
def is_headless():
    """Detects if python is running without a monitor."""
    try:
        import pynput  # noqa

        return False
    except Exception:
        print(
            "Error trying to import pynput. Switching to headless mode. "
            "As a result, the video stream from the cameras won't be shown, "
            "and you won't be able to change the control flow with keyboards. "
            "For more info, see traceback below.\n"
        )
        traceback.print_exc()
        print()
        return True


def predict_action(observation, policy, device, use_amp):
    observation = copy(observation)
    with (
        torch.inference_mode(),
        torch.autocast(device_type=device.type) if device.type == "cuda" and use_amp else nullcontext(),
    ):
        # Convert to pytorch format: channel first and float32 in [0,1] with batch dimension
        for name in observation:
            if "image" in name:
                observation[name] = observation[name].type(torch.float32) / 255
                observation[name] = observation[name].permute(2, 0, 1).contiguous()
            observation[name] = observation[name].unsqueeze(0)
            observation[name] = observation[name].to(device)

        # Compute the next action with the policy
        # based on the current observation
        action = policy.select_action(observation)

        # Remove batch dimension
        action = action.squeeze(0)

        # Move to cpu, if not already the case
        action = action.to("cpu")

    return action


def init_keyboard_listener():
    # Allow to exit early while recording an episode or resetting the environment,
    # by tapping the right arrow key '->'. This might require a sudo permission
    # to allow your terminal to monitor keyboard events.
    events = {}
    events["exit_early"] = False
    events["rerecord_episode"] = False
    events["stop_recording"] = False
    events["reset_robot"] = False
    events["set_master_to_follower"] = False

    if is_headless():
        logging.warning(
            "Headless environment detected. On-screen cameras display and keyboard inputs will not be available."
        )
        listener = None
        return listener, events

    # Only import pynput if not in a headless environment
    from pynput import keyboard

    def on_press(key):
        try:
            if key == keyboard.Key.right:
                print("Right arrow key pressed. Exiting loop...")
                events["exit_early"] = True
            elif key == keyboard.Key.left:
                print("Left arrow key pressed. Exiting loop and rerecord the last episode...")
                events["rerecord_episode"] = True
                events["exit_early"] = True
            elif key == keyboard.Key.esc:
                print("Escape key pressed. Stopping data recording...")
                events["stop_recording"] = True
                events["exit_early"] = True
            elif key == keyboard.Key.down:
                print("Resetting robot...")
                events["reset_robot"] = True
            elif key == keyboard.Key.space:
                events["set_master_to_follower"] = True
        except Exception as e:
            print(f"Error handling key press: {e}")

    listener = keyboard.Listener(on_press=on_press)
    listener.start()

    return listener, events


def warmup_record(
    robot,
    events,
    enable_teleoperation,
    warmup_time_s,
    display_cameras,
    fps,
):
    control_loop(
        robot=robot,
        control_time_s=warmup_time_s,
        display_cameras=display_cameras,
        events=events,
        fps=fps,
        teleoperate=enable_teleoperation,
    )


def record_episode(
    robot,
    dataset,
    events,
    episode_time_s,
    display_cameras,
    policy,
    device,
    use_amp,
    fps,
):
    control_loop(
        robot=robot,
        control_time_s=episode_time_s,
        display_cameras=display_cameras,
        dataset=dataset,
        events=events,
        policy=policy,
        device=device,
        use_amp=use_amp,
        fps=fps,
        teleoperate=policy is None,
    )


@safe_stop_image_writer
def control_loop(
    robot,
    control_time_s=None,
    teleoperate=False,
    display_cameras=False,
    dataset: LeRobotDataset | None = None,
    events=None,
    policy=None,
    device: torch.device | str | None = None,
    use_amp: bool | None = None,
    fps: int | None = None,
):
    # TODO(rcadene): Add option to record logs
    if not robot.is_connected:
        robot.connect()

    if events is None:
        events = {"exit_early": False}

    if control_time_s is None:
        control_time_s = float("inf")

    if teleoperate and policy is not None:
        raise ValueError("When `teleoperate` is True, `policy` should be None.")

    if dataset is not None and fps is not None and dataset.fps != fps:
        raise ValueError(f"The dataset fps should be equal to requested fps ({dataset['fps']} != {fps}).")

    if isinstance(device, str):
        device = get_safe_torch_device(device)

    timestamp = 0
    start_episode_t = time.perf_counter()
    while timestamp < control_time_s:
        start_loop_t = time.perf_counter()

        if teleoperate:
            observation, action = robot.teleop_step(record_data=True)
        else:
            observation = robot.capture_observation()

            if policy is not None:
                pred_action = predict_action(observation, policy, device, use_amp)
                # Action can eventually be clipped using `max_relative_target`,
                # so action actually sent is saved in the dataset.
                action = robot.send_action(pred_action)
                action = {"action": action}

        if dataset is not None:
            frame = {**observation, **action}
            dataset.add_frame(frame)

        if display_cameras and not is_headless():
            image_keys = [key for key in observation if "image" in key]
            for key in image_keys:
                cv2.imshow(key, cv2.cvtColor(observation[key].numpy(), cv2.COLOR_RGB2BGR))
            cv2.waitKey(1)

        if fps is not None:
            dt_s = time.perf_counter() - start_loop_t
            busy_wait(1 / fps - dt_s)

        dt_s = time.perf_counter() - start_loop_t
        log_control_info(robot, dt_s, fps=fps)

        timestamp = time.perf_counter() - start_episode_t
        if events["exit_early"]:
            events["exit_early"] = False
            break


def reset_environment(robot, events, reset_time_s):
    # TODO(rcadene): refactor warmup_record and reset_environment
    # TODO(alibets): allow for teleop during reset
    if has_method(robot, "teleop_safety_stop"):
        robot.teleop_safety_stop()

    timestamp = 0
    start_vencod_t = time.perf_counter()

    # Wait if necessary
    with tqdm.tqdm(total=reset_time_s, desc="Waiting") as pbar:
        while timestamp < reset_time_s:
            time.sleep(1)
            timestamp = time.perf_counter() - start_vencod_t
            pbar.update(1)
            if events["exit_early"]:
                events["exit_early"] = False
                break
            if events["reset_robot"]:
                robot.reset()
                events["reset_robot"] = False

def stop_recording(robot, listener, display_cameras):
    robot.disconnect()

    if not is_headless():
        if listener is not None:
            listener.stop()

        if display_cameras:
            cv2.destroyAllWindows()


def sanity_check_dataset_name(repo_id, policy_cfg):
    _, dataset_name = repo_id.split("/")
    # either repo_id doesnt start with "eval_" and there is no policy
    # or repo_id starts with "eval_" and there is a policy

    # Check if dataset_name starts with "eval_" but policy is missing
    if dataset_name.startswith("eval_") and policy_cfg is None:
        raise ValueError(
            f"Your dataset name begins with 'eval_' ({dataset_name}), but no policy is provided ({policy_cfg.type})."
        )

    # Check if dataset_name does not start with "eval_" but policy is provided
<<<<<<< HEAD
    if policy is not None and not (
        dataset_name.startswith("eval_") or dataset_name.startswith("dAgger_")
    ):
=======
    if not dataset_name.startswith("eval_") and policy_cfg is not None:
>>>>>>> 638d411c
        raise ValueError(
            f"Your dataset name does not begin with 'eval_' ({dataset_name}), but a policy is provided ({policy_cfg.type})."
        )


def sanity_check_dataset_robot_compatibility(
    dataset: LeRobotDataset, robot: Robot, fps: int, use_videos: bool
) -> None:
    fields = [
        ("robot_type", dataset.meta.robot_type, robot.robot_type),
        ("fps", dataset.fps, fps),
        ("features", dataset.features, get_features_from_robot(robot, use_videos)),
    ]

    mismatches = []
    for field, dataset_value, present_value in fields:
        diff = DeepDiff(dataset_value, present_value, exclude_regex_paths=[r".*\['info'\]$"])
        if diff:
            mismatches.append(f"{field}: expected {present_value}, got {dataset_value}")

    if mismatches:
        raise ValueError(
            "Dataset metadata compatibility check failed with mismatches:\n" + "\n".join(mismatches)
        )<|MERGE_RESOLUTION|>--- conflicted
+++ resolved
@@ -322,13 +322,9 @@
         )
 
     # Check if dataset_name does not start with "eval_" but policy is provided
-<<<<<<< HEAD
-    if policy is not None and not (
+    if policy_cfg is not None and not (
         dataset_name.startswith("eval_") or dataset_name.startswith("dAgger_")
     ):
-=======
-    if not dataset_name.startswith("eval_") and policy_cfg is not None:
->>>>>>> 638d411c
         raise ValueError(
             f"Your dataset name does not begin with 'eval_' ({dataset_name}), but a policy is provided ({policy_cfg.type})."
         )
