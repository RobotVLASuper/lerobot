--- conflicted
+++ resolved
@@ -73,22 +73,18 @@
         os.environ["WANDB_SILENT"] = "True"
         import wandb
 
-<<<<<<< HEAD
         resume = "must" if cfg.resume else None
         try:
-            wandb_run_id = get_wandb_run_id_from_filesystem(self.log_dir) if cfg.resume else None
+            wandb_run_id = (
+                cfg.wandb.run_id
+                if cfg.wandb.run_id
+                else get_wandb_run_id_from_filesystem(self.log_dir)
+                if cfg.resume
+                else None
+            )
         except RuntimeError:
             wandb_run_id = None
             resume = None
-=======
-        wandb_run_id = (
-            cfg.wandb.run_id
-            if cfg.wandb.run_id
-            else get_wandb_run_id_from_filesystem(self.log_dir)
-            if cfg.resume
-            else None
-        )
->>>>>>> b43ece89
         wandb.init(
             id=wandb_run_id,
             project=self.cfg.project,
@@ -102,12 +98,8 @@
             save_code=False,
             # TODO(rcadene): split train and eval, and run async eval with job_type="eval"
             job_type="train_eval",
-<<<<<<< HEAD
             resume=resume,
-=======
-            resume="must" if cfg.resume else None,
             mode=self.cfg.mode if self.cfg.mode in ["online", "offline", "disabled"] else "online",
->>>>>>> b43ece89
         )
         print(colored("Logs will be synced with wandb.", "blue", attrs=["bold"]))
         logging.info(f"Track this run --> {colored(wandb.run.get_url(), 'yellow', attrs=['bold'])}")
