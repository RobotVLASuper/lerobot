#!/usr/bin/env python

# Copyright 2024 The HuggingFace Inc. team. All rights reserved.
#
# Licensed under the Apache License, Version 2.0 (the "License");
# you may not use this file except in compliance with the License.
# You may obtain a copy of the License at
#
#     http://www.apache.org/licenses/LICENSE-2.0
#
# Unless required by applicable law or agreed to in writing, software
# distributed under the License is distributed on an "AS IS" BASIS,
# WITHOUT WARRANTIES OR CONDITIONS OF ANY KIND, either express or implied.
# See the License for the specific language governing permissions and
# limitations under the License.
import logging
import os
import os.path as osp
import platform
import select
import subprocess
import sys
import time
from copy import copy, deepcopy
from datetime import datetime, timezone
from pathlib import Path
<<<<<<< HEAD
from functools import wraps
=======
from statistics import mean
>>>>>>> 2b71789e

import numpy as np
import torch


def none_or_int(value):
    if value == "None":
        return None
    return int(value)


def inside_slurm():
    """Check whether the python process was launched through slurm"""
    # TODO(rcadene): return False for interactive mode `--pty bash`
    return "SLURM_JOB_ID" in os.environ


def auto_select_torch_device() -> torch.device:
    """Tries to select automatically a torch device."""
    if torch.cuda.is_available():
        logging.info("Cuda backend detected, using cuda.")
        return torch.device("cuda")
    elif torch.backends.mps.is_available():
        logging.info("Metal backend detected, using cuda.")
        return torch.device("mps")
    else:
        logging.warning("No accelerated backend detected. Using default cpu, this will be slow.")
        return torch.device("cpu")


# TODO(Steven): Remove log. log shouldn't be an argument, this should be handled by the logger level
def get_safe_torch_device(try_device: str, log: bool = False) -> torch.device:
    """Given a string, return a torch.device with checks on whether the device is available."""
    try_device = str(try_device)
    match try_device:
        case "cuda":
            assert torch.cuda.is_available()
            device = torch.device("cuda")
        case "mps":
            assert torch.backends.mps.is_available()
            device = torch.device("mps")
        case "cpu":
            device = torch.device("cpu")
            if log:
                logging.warning("Using CPU, this will be slow.")
        case _:
            device = torch.device(try_device)
            if log:
                logging.warning(f"Using custom {try_device} device.")

    return device


def get_safe_dtype(dtype: torch.dtype, device: str | torch.device):
    """
    mps is currently not compatible with float64
    """
    if isinstance(device, torch.device):
        device = device.type
    if device == "mps" and dtype == torch.float64:
        return torch.float32
    else:
        return dtype


def is_torch_device_available(try_device: str) -> bool:
    try_device = str(try_device)  # Ensure try_device is a string
    if try_device == "cuda":
        return torch.cuda.is_available()
    elif try_device == "mps":
        return torch.backends.mps.is_available()
    elif try_device == "cpu":
        return True
    else:
        raise ValueError(f"Unknown device {try_device}. Supported devices are: cuda, mps or cpu.")


def is_amp_available(device: str):
    if device in ["cuda", "cpu"]:
        return True
    elif device == "mps":
        return False
    else:
        raise ValueError(f"Unknown device '{device}.")


def init_logging(log_file: Path | None = None, display_pid: bool = False):
    def custom_format(record):
        dt = datetime.now().strftime("%Y-%m-%d %H:%M:%S")
        fnameline = f"{record.pathname}:{record.lineno}"

        # NOTE: Display PID is useful for multi-process logging.
        if display_pid:
            pid_str = f"[PID: {os.getpid()}]"
            message = f"{record.levelname} {pid_str} {dt} {fnameline[-15:]:>15} {record.msg}"
        else:
            message = f"{record.levelname} {dt} {fnameline[-15:]:>15} {record.msg}"
        return message

    logging.basicConfig(level=logging.INFO)

    for handler in logging.root.handlers[:]:
        logging.root.removeHandler(handler)

    formatter = logging.Formatter()
    formatter.format = custom_format
    console_handler = logging.StreamHandler()
    console_handler.setFormatter(formatter)
    logging.getLogger().addHandler(console_handler)

    if log_file is not None:
        # Additionally write logs to file
        file_handler = logging.FileHandler(log_file)
        file_handler.setFormatter(formatter)
        logging.getLogger().addHandler(file_handler)


def format_big_number(num, precision=0):
    suffixes = ["", "K", "M", "B", "T", "Q"]
    divisor = 1000.0

    for suffix in suffixes:
        if abs(num) < divisor:
            return f"{num:.{precision}f}{suffix}"
        num /= divisor

    return num


def _relative_path_between(path1: Path, path2: Path) -> Path:
    """Returns path1 relative to path2."""
    path1 = path1.absolute()
    path2 = path2.absolute()
    try:
        return path1.relative_to(path2)
    except ValueError:  # most likely because path1 is not a subpath of path2
        common_parts = Path(osp.commonpath([path1, path2])).parts
        return Path(
            "/".join([".."] * (len(path2.parts) - len(common_parts)) + list(path1.parts[len(common_parts) :]))
        )


def print_cuda_memory_usage():
    """Use this function to locate and debug memory leak."""
    import gc

    gc.collect()
    # Also clear the cache if you want to fully release the memory
    torch.cuda.empty_cache()
    print("Current GPU Memory Allocated: {:.2f} MB".format(torch.cuda.memory_allocated(0) / 1024**2))
    print("Maximum GPU Memory Allocated: {:.2f} MB".format(torch.cuda.max_memory_allocated(0) / 1024**2))
    print("Current GPU Memory Reserved: {:.2f} MB".format(torch.cuda.memory_reserved(0) / 1024**2))
    print("Maximum GPU Memory Reserved: {:.2f} MB".format(torch.cuda.max_memory_reserved(0) / 1024**2))


def capture_timestamp_utc():
    return datetime.now(timezone.utc)


def say(text, blocking=False):
    system = platform.system()

    if system == "Darwin":
        cmd = ["say", text]

    elif system == "Linux":
        cmd = ["spd-say", text]
        if blocking:
            cmd.append("--wait")

    elif system == "Windows":
        cmd = [
            "PowerShell",
            "-Command",
            "Add-Type -AssemblyName System.Speech; "
            f"(New-Object System.Speech.Synthesis.SpeechSynthesizer).Speak('{text}')",
        ]

    else:
        raise RuntimeError("Unsupported operating system for text-to-speech.")

    if blocking:
        subprocess.run(cmd, check=True)
    else:
        subprocess.Popen(cmd, creationflags=subprocess.CREATE_NO_WINDOW if system == "Windows" else 0)


def log_say(text, play_sounds, blocking=False):
    logging.info(text)

    if play_sounds:
        say(text, blocking)


def get_channel_first_image_shape(image_shape: tuple) -> tuple:
    shape = copy(image_shape)
    if shape[2] < shape[0] and shape[2] < shape[1]:  # (h, w, c) -> (c, h, w)
        shape = (shape[2], shape[0], shape[1])
    elif not (shape[0] < shape[1] and shape[0] < shape[2]):
        raise ValueError(image_shape)

    return shape


def has_method(cls: object, method_name: str) -> bool:
    return hasattr(cls, method_name) and callable(getattr(cls, method_name))


def is_valid_numpy_dtype_string(dtype_str: str) -> bool:
    """
    Return True if a given string can be converted to a numpy dtype.
    """
    try:
        # Attempt to convert the string to a numpy dtype
        np.dtype(dtype_str)
        return True
    except TypeError:
        # If a TypeError is raised, the string is not a valid dtype
        return False


def enter_pressed() -> bool:
    if platform.system() == "Windows":
        import msvcrt

        if msvcrt.kbhit():
            key = msvcrt.getch()
            return key in (b"\r", b"\n")  # enter key
        return False
    else:
        return select.select([sys.stdin], [], [], 0)[0] and sys.stdin.readline().strip() == ""


def move_cursor_up(lines):
    """Move the cursor up by a specified number of lines."""
    print(f"\033[{lines}A", end="")

<<<<<<< HEAD
    
def logger_select(backend:str):
    """
    Decorator to select a logger based on the backend.
    """
    def decorator(cls):
        @wraps(cls)
        def wrapper(*args, **kwargs):
            if backend == "wandb":
                from lerobot.common.utils.wandb_utils import WandBLogger
                return WandBLogger(*args, **kwargs)
            elif backend == "tfboard":
                from lerobot.common.utils.tfboard_utils import TensorBoardLogger
                return TensorBoardLogger(*args, **kwargs)
            else:
                raise ValueError(f"Unknown backend: {backend}")

        return wrapper

    return decorator
=======

class TimerManager:
    """
    Lightweight utility to measure elapsed time.

    Examples
    --------
    ```python
    # Example 1: Using context manager
    timer = TimerManager("Policy", log=False)
    for _ in range(3):
        with timer:
            time.sleep(0.01)
    print(timer.last, timer.fps_avg, timer.percentile(90))  # Prints: 0.01 100.0 0.01
    ```

    ```python
    # Example 2: Using start/stop methods
    timer = TimerManager("Policy", log=False)
    timer.start()
    time.sleep(0.01)
    timer.stop()
    print(timer.last, timer.fps_avg, timer.percentile(90))  # Prints: 0.01 100.0 0.01
    ```
    """

    def __init__(
        self,
        label: str = "Elapsed-time",
        log: bool = True,
        logger: logging.Logger | None = None,
    ):
        self.label = label
        self.log = log
        self.logger = logger
        self._start: float | None = None
        self._history: list[float] = []

    def __enter__(self):
        return self.start()

    def __exit__(self, exc_type, exc_val, exc_tb):
        self.stop()

    def start(self):
        self._start = time.perf_counter()
        return self

    def stop(self) -> float:
        if self._start is None:
            raise RuntimeError("Timer was never started.")
        elapsed = time.perf_counter() - self._start
        self._history.append(elapsed)
        self._start = None
        if self.log:
            if self.logger is not None:
                self.logger.info(f"{self.label}: {elapsed:.6f} s")
            else:
                logging.info(f"{self.label}: {elapsed:.6f} s")
        return elapsed

    def reset(self):
        self._history.clear()

    @property
    def last(self) -> float:
        return self._history[-1] if self._history else 0.0

    @property
    def avg(self) -> float:
        return mean(self._history) if self._history else 0.0

    @property
    def total(self) -> float:
        return sum(self._history)

    @property
    def count(self) -> int:
        return len(self._history)

    @property
    def history(self) -> list[float]:
        return deepcopy(self._history)

    @property
    def fps_history(self) -> list[float]:
        return [1.0 / t for t in self._history]

    @property
    def fps_last(self) -> float:
        return 0.0 if self.last == 0 else 1.0 / self.last

    @property
    def fps_avg(self) -> float:
        return 0.0 if self.avg == 0 else 1.0 / self.avg

    def percentile(self, p: float) -> float:
        """
        Return the p-th percentile of recorded times.
        """
        if not self._history:
            return 0.0
        return float(np.percentile(self._history, p))

    def fps_percentile(self, p: float) -> float:
        """
        FPS corresponding to the p-th percentile time.
        """
        val = self.percentile(p)
        return 0.0 if val == 0 else 1.0 / val
>>>>>>> 2b71789e
<|MERGE_RESOLUTION|>--- conflicted
+++ resolved
@@ -24,11 +24,8 @@
 from copy import copy, deepcopy
 from datetime import datetime, timezone
 from pathlib import Path
-<<<<<<< HEAD
 from functools import wraps
-=======
 from statistics import mean
->>>>>>> 2b71789e
 
 import numpy as np
 import torch
@@ -266,7 +263,6 @@
     """Move the cursor up by a specified number of lines."""
     print(f"\033[{lines}A", end="")
 
-<<<<<<< HEAD
     
 def logger_select(backend:str):
     """
@@ -287,7 +283,7 @@
         return wrapper
 
     return decorator
-=======
+
 
 class TimerManager:
     """
@@ -397,5 +393,4 @@
         FPS corresponding to the p-th percentile time.
         """
         val = self.percentile(p)
-        return 0.0 if val == 0 else 1.0 / val
->>>>>>> 2b71789e
+        return 0.0 if val == 0 else 1.0 / val