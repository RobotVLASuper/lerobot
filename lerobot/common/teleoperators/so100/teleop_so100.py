#!/usr/bin/env python

# Copyright 2024 The HuggingFace Inc. team. All rights reserved.
#
# Licensed under the Apache License, Version 2.0 (the "License");
# you may not use this file except in compliance with the License.
# You may obtain a copy of the License at
#
#     http://www.apache.org/licenses/LICENSE-2.0
#
# Unless required by applicable law or agreed to in writing, software
# distributed under the License is distributed on an "AS IS" BASIS,
# WITHOUT WARRANTIES OR CONDITIONS OF ANY KIND, either express or implied.
# See the License for the specific language governing permissions and
# limitations under the License.

import json
import logging
import time
from pathlib import Path

import numpy as np

from lerobot.common.errors import DeviceAlreadyConnectedError, DeviceNotConnectedError
from lerobot.common.motors import CalibrationMode, Motor
from lerobot.common.motors.feetech import (
    FeetechMotorsBus,
<<<<<<< HEAD
=======
    TorqueMode,
    apply_feetech_offsets_from_calibration,
>>>>>>> af295fad
)

from ..teleoperator import Teleoperator
from .configuration_so100 import SO100TeleopConfig


class SO100Teleop(Teleoperator):
    """
    [SO-100 Leader Arm](https://github.com/TheRobotStudio/SO-ARM100) designed by TheRobotStudio
    """

    config_class = SO100TeleopConfig
    name = "so100"

    def __init__(self, config: SO100TeleopConfig):
        super().__init__(config)
        self.config = config
        self.robot_type = config.type
        self.calibration_dir = Path(self.config.calibration_dir)
        self.calibration_fpath = self.calibration_dir / "so100_teleop.json"

        self.arm = FeetechMotorsBus(
            port=self.config.port,
            motors={
                "shoulder_pan": Motor(1, "sts3215", CalibrationMode.RANGE_M100_100),
                "shoulder_lift": Motor(2, "sts3215", CalibrationMode.RANGE_M100_100),
                "elbow_flex": Motor(3, "sts3215", CalibrationMode.RANGE_M100_100),
                "wrist_flex": Motor(4, "sts3215", CalibrationMode.RANGE_M100_100),
                "wrist_roll": Motor(5, "sts3215", CalibrationMode.RANGE_M100_100),
                "gripper": Motor(6, "sts3215", CalibrationMode.RANGE_0_100),
            },
        )

        self.logs = {}

    @property
    def action_feature(self) -> dict:
        return {
            "dtype": "float32",
            "shape": (len(self.arm),),
            "names": {"motors": list(self.arm.motors)},
        }

    @property
    def feedback_feature(self) -> dict:
        return {}

    def configure(self) -> None:
        if not self.calibration_fpath.exists():
            print("Calibration file not found. Running calibration.")
            self.calibrate()
        else:
            print("Calibration file found. Loading calibration data.")
            self.arm.set_calibration(self.calibration_fpath)

        # We assume that at connection time, arm is in a rest position,
        # and torque can be safely disabled to run calibration.
        for name in self.arm.names:
            self.arm.write("Torque_Enable", name, TorqueMode.DISABLED.value)

    @property
    def is_connected(self) -> bool:
        return self.arm.is_connected

    def connect(self) -> None:
        if self.is_connected:
            raise DeviceAlreadyConnectedError(
                "ManipulatorRobot is already connected. Do not run `robot.connect()` twice."
            )

        logging.info("Connecting arm.")
        self.arm.connect()
        self.configure()

        # Check arm can be read
        self.arm.sync_read("Present_Position")

    def calibrate(self) -> None:
        print(f"\nRunning calibration of {self.name} teleop")
        for name in self.arm.names:
            self.arm.write("Torque_Enable", name, TorqueMode.DISABLED.value)

        offsets = self.arm.find_offset()
        min_max = self.arm.find_min_max()

        calibration = {}
        for name in self.arm.names:
            motor_id = self.arm.motors[name].id
            calibration[str(motor_id)] = {
                "name": name,
                "homing_offset": offsets.get(name, 0),
                "drive_mode": 0,
                "min": min_max[name]["min"],
                "max": min_max[name]["max"],
            }

        with open(self.calibration_fpath, "w") as f:
            json.dump(calibration, f, indent=4)
        print("Calibration saved to", self.calibration_fpath)

    def set_calibration(self) -> None:
        """After calibration all motors function in human interpretable ranges.
        Rotations are expressed in degrees in nominal range of [-180, 180],
        and linear motions (like gripper of Aloha) in nominal range of [0, 100].
        """
        if not self.calibration_fpath.exists():
            logging.error("Calibration file not found. Please run calibration first")
            raise FileNotFoundError(self.calibration_fpath)

        self.arm.set_calibration(self.calibration_fpath)

    def get_action(self) -> np.ndarray:
        """The returned action does not have a batch dimension."""
        # Read arm position
        before_read_t = time.perf_counter()
        action = self.arm.sync_read("Present_Position")
        self.logs["read_pos_dt_s"] = time.perf_counter() - before_read_t

        return action

    def send_feedback(self, feedback: np.ndarray) -> None:
        # TODO(rcadene, aliberts): Implement force feedback
        pass

    def disconnect(self) -> None:
        if not self.is_connected:
            raise DeviceNotConnectedError(
                "ManipulatorRobot is not connected. You need to run `robot.connect()` before disconnecting."
            )

        self.arm.disconnect()<|MERGE_RESOLUTION|>--- conflicted
+++ resolved
@@ -25,12 +25,8 @@
 from lerobot.common.motors import CalibrationMode, Motor
 from lerobot.common.motors.feetech import (
     FeetechMotorsBus,
-<<<<<<< HEAD
-=======
-    TorqueMode,
-    apply_feetech_offsets_from_calibration,
->>>>>>> af295fad
 )
+from lerobot.common.motors.feetech.feetech import TorqueMode
 
 from ..teleoperator import Teleoperator
 from .configuration_so100 import SO100TeleopConfig
