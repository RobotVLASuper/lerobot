--- conflicted
+++ resolved
@@ -34,18 +34,8 @@
     return obs
 
 
-<<<<<<< HEAD
-def postprocess_action(action, transform=None):
-    action = action.to("cpu")
-    # action is a batch (num_env,action_dim) instead of an item (action_dim),
-    # we assume applying inverse transform on a batch works the same
-    if transform is not None:
-        action = apply_inverse_transform({"action": action}, transform)["action"]
-    action = action.numpy()
-=======
 def postprocess_action(action):
     action = action.to("cpu").numpy()
->>>>>>> e760e4cd
     assert (
         action.ndim == 2
     ), "we assume dimensions are respectively the number of parallel envs, action dimensions"
