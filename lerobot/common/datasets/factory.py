#!/usr/bin/env python

# Copyright 2024 The HuggingFace Inc. team. All rights reserved.
#
# Licensed under the Apache License, Version 2.0 (the "License");
# you may not use this file except in compliance with the License.
# You may obtain a copy of the License at
#
#     http://www.apache.org/licenses/LICENSE-2.0
#
# Unless required by applicable law or agreed to in writing, software
# distributed under the License is distributed on an "AS IS" BASIS,
# WITHOUT WARRANTIES OR CONDITIONS OF ANY KIND, either express or implied.
# See the License for the specific language governing permissions and
# limitations under the License.
import logging
from pprint import pformat

import torch

from lerobot.common.datasets.lerobot_dataset import (
    LeRobotDataset,
    LeRobotDatasetMetadata,
    MultiLeRobotDataset,
)
from lerobot.common.datasets.transforms import ImageTransforms
from lerobot.configs.policies import PreTrainedConfig
from lerobot.configs.train import TrainPipelineConfig

IMAGENET_STATS = {
    "mean": [[[0.485]], [[0.456]], [[0.406]]],  # (c,1,1)
    "std": [[[0.229]], [[0.224]], [[0.225]]],  # (c,1,1)
}


def resolve_delta_timestamps(
    cfg: PreTrainedConfig, ds_meta: LeRobotDatasetMetadata
) -> dict[str, list] | None:
    """Resolves delta_timestamps by reading from the 'delta_indices' properties of the PreTrainedConfig.

    Args:
        cfg (PreTrainedConfig): The PreTrainedConfig to read delta_indices from.
        ds_meta (LeRobotDatasetMetadata): The dataset from which features and fps are used to build
            delta_timestamps against.

    Returns:
        dict[str, list] | None: A dictionary of delta_timestamps, e.g.:
            {
                "observation.state": [-0.04, -0.02, 0]
                "observation.action": [-0.02, 0, 0.02]
            }
            returns `None` if the the resulting dict is empty.
    """
    delta_timestamps = {}
    for key in ds_meta.features:
        if key == "next.reward" and cfg.reward_delta_indices is not None:
            delta_timestamps[key] = [i / ds_meta.fps for i in cfg.reward_delta_indices]
        if key == "action" and cfg.action_delta_indices is not None:
            delta_timestamps[key] = [i / ds_meta.fps for i in cfg.action_delta_indices]
        if key.startswith("observation.") and cfg.observation_delta_indices is not None:
            delta_timestamps[key] = [i / ds_meta.fps for i in cfg.observation_delta_indices]

    if len(delta_timestamps) == 0:
        delta_timestamps = None

    return delta_timestamps


def make_dataset(cfg: TrainPipelineConfig) -> LeRobotDataset | MultiLeRobotDataset:
    """Handles the logic of setting up delta timestamps and image transforms before creating a dataset.

    Args:
        cfg (TrainPipelineConfig): A TrainPipelineConfig config which contains a DatasetConfig and a PreTrainedConfig.

    Raises:
        NotImplementedError: The MultiLeRobotDataset is currently deactivated.

    Returns:
        LeRobotDataset | MultiLeRobotDataset
    """
    image_transforms = (
        ImageTransforms(cfg.dataset.image_transforms) if cfg.dataset.image_transforms.enable else None
    )

    if isinstance(cfg.dataset.repo_id, str):
        ds_meta = LeRobotDatasetMetadata(cfg.dataset.repo_id, local_files_only=cfg.dataset.local_files_only)
        delta_timestamps = resolve_delta_timestamps(cfg.policy, ds_meta)
        dataset = LeRobotDataset(
            cfg.dataset.repo_id,
            episodes=cfg.dataset.episodes,
            delta_timestamps=delta_timestamps,
            image_transforms=image_transforms,
            video_backend=cfg.dataset.video_backend,
            local_files_only=cfg.dataset.local_files_only,
        )
    else:
        raise NotImplementedError("The MultiLeRobotDataset isn't supported for now.")
        dataset = MultiLeRobotDataset(
            cfg.dataset.repo_id,
            # TODO(aliberts): add proper support for multi dataset
            # delta_timestamps=delta_timestamps,
            image_transforms=image_transforms,
            video_backend=cfg.dataset.video_backend,
        )
        logging.info(
            "Multiple datasets were provided. Applied the following index mapping to the provided datasets: "
            f"{pformat(dataset.repo_id_to_index , indent=2)}"
        )

<<<<<<< HEAD
    if cfg.get("override_dataset_stats"):
        for key, stats_dict in cfg.override_dataset_stats.items():
            for stats_type, listconfig in stats_dict.items():
                # example of stats_type: min, max, mean, std
                stats = OmegaConf.to_container(listconfig, resolve=True)
                if isinstance(dataset, MultiLeRobotDataset):
                    for ds in dataset._datasets:
                        ds.meta.stats[key][stats_type] = torch.tensor(stats, dtype=torch.float32)
                else:
                    dataset.meta.stats[key][stats_type] = torch.tensor(stats, dtype=torch.float32)
=======
    if cfg.dataset.use_imagenet_stats:
        for key in dataset.meta.camera_keys:
            for stats_type, stats in IMAGENET_STATS.items():
                dataset.meta.stats[key][stats_type] = torch.tensor(stats, dtype=torch.float32)
>>>>>>> 638d411c

    return dataset<|MERGE_RESOLUTION|>--- conflicted
+++ resolved
@@ -107,22 +107,9 @@
             f"{pformat(dataset.repo_id_to_index , indent=2)}"
         )
 
-<<<<<<< HEAD
-    if cfg.get("override_dataset_stats"):
-        for key, stats_dict in cfg.override_dataset_stats.items():
-            for stats_type, listconfig in stats_dict.items():
-                # example of stats_type: min, max, mean, std
-                stats = OmegaConf.to_container(listconfig, resolve=True)
-                if isinstance(dataset, MultiLeRobotDataset):
-                    for ds in dataset._datasets:
-                        ds.meta.stats[key][stats_type] = torch.tensor(stats, dtype=torch.float32)
-                else:
-                    dataset.meta.stats[key][stats_type] = torch.tensor(stats, dtype=torch.float32)
-=======
     if cfg.dataset.use_imagenet_stats:
         for key in dataset.meta.camera_keys:
             for stats_type, stats in IMAGENET_STATS.items():
                 dataset.meta.stats[key][stats_type] = torch.tensor(stats, dtype=torch.float32)
->>>>>>> 638d411c
 
     return dataset