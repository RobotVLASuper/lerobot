#!/usr/bin/env python

# Copyright 2024 The HuggingFace Inc. team. All rights reserved.
#
# Licensed under the Apache License, Version 2.0 (the "License");
# you may not use this file except in compliance with the License.
# You may obtain a copy of the License at
#
#     http://www.apache.org/licenses/LICENSE-2.0
#
# Unless required by applicable law or agreed to in writing, software
# distributed under the License is distributed on an "AS IS" BASIS,
# WITHOUT WARRANTIES OR CONDITIONS OF ANY KIND, either express or implied.
# See the License for the specific language governing permissions and
# limitations under the License.
import logging

import torch
from omegaconf import OmegaConf

from lerobot.common.datasets.lerobot_dataset import LeRobotDataset


<<<<<<< HEAD
def make_dataset(cfg, dataset_repo_id: str | None = None, split: str = "train") -> LeRobotDataset:
    """
    Args:
        cfg: A Hydra config as per the LeRobot config scheme.
        dataset_repo_id: Override the repo id in `cfg` (this is useful when the configuration contains a list
            of repo IDs instead of just one).
        split: TODO(now)
    Returns:
        The LeRobotDataset.
    """
    dataset_repo_id = cfg.dataset_repo_id if dataset_repo_id is None else dataset_repo_id

    if cfg.env.name not in dataset_repo_id:
=======
def resolve_delta_timestamps(cfg):
    """Resolves delta_timestamps config key (in-place) by using `eval`.

    Doesn't do anything if delta_timestamps is not specified or has already been resolve (as evidenced by
    the data type of its values).
    """
    delta_timestamps = cfg.training.get("delta_timestamps")
    if delta_timestamps is not None:
        for key in delta_timestamps:
            if isinstance(delta_timestamps[key], str):
                # TODO(rcadene, alexander-soare): remove `eval` to avoid exploit
                cfg.training.delta_timestamps[key] = eval(delta_timestamps[key])


def make_dataset(
    cfg,
    split="train",
):
    if cfg.env.name not in cfg.dataset_repo_id:
>>>>>>> 3d625ae6
        logging.warning(
            f"There might be a mismatch between your training dataset ({dataset_repo_id=}) and your "
            f"environment ({cfg.env.name=})."
        )

    resolve_delta_timestamps(cfg)

    # TODO(rcadene): add data augmentations

    dataset = LeRobotDataset(
        dataset_repo_id,
        split=split,
        delta_timestamps=cfg.training.get("delta_timestamps"),
    )

    if cfg.get("override_dataset_stats"):
        for key, stats_dict in cfg.override_dataset_stats.items():
            for stats_type, listconfig in stats_dict.items():
                # example of stats_type: min, max, mean, std
                stats = OmegaConf.to_container(listconfig, resolve=True)
                dataset.stats[key][stats_type] = torch.tensor(stats, dtype=torch.float32)

    return dataset<|MERGE_RESOLUTION|>--- conflicted
+++ resolved
@@ -21,21 +21,6 @@
 from lerobot.common.datasets.lerobot_dataset import LeRobotDataset
 
 
-<<<<<<< HEAD
-def make_dataset(cfg, dataset_repo_id: str | None = None, split: str = "train") -> LeRobotDataset:
-    """
-    Args:
-        cfg: A Hydra config as per the LeRobot config scheme.
-        dataset_repo_id: Override the repo id in `cfg` (this is useful when the configuration contains a list
-            of repo IDs instead of just one).
-        split: TODO(now)
-    Returns:
-        The LeRobotDataset.
-    """
-    dataset_repo_id = cfg.dataset_repo_id if dataset_repo_id is None else dataset_repo_id
-
-    if cfg.env.name not in dataset_repo_id:
-=======
 def resolve_delta_timestamps(cfg):
     """Resolves delta_timestamps config key (in-place) by using `eval`.
 
@@ -50,12 +35,19 @@
                 cfg.training.delta_timestamps[key] = eval(delta_timestamps[key])
 
 
-def make_dataset(
-    cfg,
-    split="train",
-):
-    if cfg.env.name not in cfg.dataset_repo_id:
->>>>>>> 3d625ae6
+def make_dataset(cfg, dataset_repo_id: str | None = None, split: str = "train") -> LeRobotDataset:
+    """
+    Args:
+        cfg: A Hydra config as per the LeRobot config scheme.
+        dataset_repo_id: Override the repo id in `cfg` (this is useful when the configuration contains a list
+            of repo IDs instead of just one).
+        split: TODO(now)
+    Returns:
+        The LeRobotDataset.
+    """
+    dataset_repo_id = cfg.dataset_repo_id if dataset_repo_id is None else dataset_repo_id
+
+    if cfg.env.name not in dataset_repo_id:
         logging.warning(
             f"There might be a mismatch between your training dataset ({dataset_repo_id=}) and your "
             f"environment ({cfg.env.name=})."
