#!/usr/bin/env python

# Copyright 2024 The HuggingFace Inc. team. All rights reserved.
#
# Licensed under the Apache License, Version 2.0 (the "License");
# you may not use this file except in compliance with the License.
# You may obtain a copy of the License at
#
#     http://www.apache.org/licenses/LICENSE-2.0
#
# Unless required by applicable law or agreed to in writing, software
# distributed under the License is distributed on an "AS IS" BASIS,
# WITHOUT WARRANTIES OR CONDITIONS OF ANY KIND, either express or implied.
# See the License for the specific language governing permissions and
# limitations under the License.
import logging

import torch
from omegaconf import ListConfig, OmegaConf

from lerobot.common.datasets.lerobot_dataset import LeRobotDataset, MultiLeRobotDataset


<<<<<<< HEAD
def make_dataset(
    cfg,
    split="train",
) -> LeRobotDataset:
    if cfg.env.name not in cfg.dataset_repo_id:
        logging.warning(
            f"There might be a mismatch between your training dataset ({cfg.dataset_repo_id=}) and your "
            f"environment ({cfg.env.name=})."
        )
=======
def resolve_delta_timestamps(cfg):
    """Resolves delta_timestamps config key (in-place) by using `eval`.
>>>>>>> 1eb4bfe2

    Doesn't do anything if delta_timestamps is not specified or has already been resolve (as evidenced by
    the data type of its values).
    """
    delta_timestamps = cfg.training.get("delta_timestamps")
    if delta_timestamps is not None:
        for key in delta_timestamps:
            if isinstance(delta_timestamps[key], str):
                # TODO(rcadene, alexander-soare): remove `eval` to avoid exploit
                cfg.training.delta_timestamps[key] = eval(delta_timestamps[key])


def make_dataset(cfg, split: str = "train") -> LeRobotDataset | MultiLeRobotDataset:
    """
    Args:
        cfg: A Hydra config as per the LeRobot config scheme.
        split: Select the data subset used to create an instance of LeRobotDataset.
            All datasets hosted on [lerobot](https://huggingface.co/lerobot) contain only one subset: "train".
            Thus, by default, `split="train"` selects all the available data. `split` aims to work like the
            slicer in the hugging face datasets:
            https://huggingface.co/docs/datasets/v2.19.0/loading#slice-splits
            As of now, it only supports `split="train[:n]"` to load the first n frames of the dataset or
            `split="train[n:]"` to load the last n frames. For instance `split="train[:1000]"`.
    Returns:
        The LeRobotDataset.
    """
    if not isinstance(cfg.dataset_repo_id, (str, ListConfig)):
        raise ValueError(
            "Expected cfg.dataset_repo_id to be either a single string to load one dataset or a list of "
            "strings to load multiple datasets."
        )

    # A soft check to warn if the environment matches the dataset. Don't check if we are using a real world env (dora).
    if cfg.env.name != "dora":
        if isinstance(cfg.dataset_repo_id, str):
            dataset_repo_ids = [cfg.dataset_repo_id]  # single dataset
        else:
            dataset_repo_ids = cfg.dataset_repo_id  # multiple datasets

        for dataset_repo_id in dataset_repo_ids:
            if cfg.env.name not in dataset_repo_id:
                logging.warning(
                    f"There might be a mismatch between your training dataset ({dataset_repo_id=}) and your "
                    f"environment ({cfg.env.name=})."
                )

    resolve_delta_timestamps(cfg)

    # TODO(rcadene): add data augmentations

<<<<<<< HEAD
    dataset = LeRobotDataset(
        cfg.dataset_repo_id,
        split=split,
        delta_timestamps=delta_timestamps,
        use_cache=cfg.training.dataset_use_cache,
    )
=======
    if isinstance(cfg.dataset_repo_id, str):
        dataset = LeRobotDataset(
            cfg.dataset_repo_id,
            split=split,
            delta_timestamps=cfg.training.get("delta_timestamps"),
        )
    else:
        dataset = MultiLeRobotDataset(
            cfg.dataset_repo_id, split=split, delta_timestamps=cfg.training.get("delta_timestamps")
        )
>>>>>>> 1eb4bfe2

    if cfg.get("override_dataset_stats"):
        for key, stats_dict in cfg.override_dataset_stats.items():
            for stats_type, listconfig in stats_dict.items():
                # example of stats_type: min, max, mean, std
                stats = OmegaConf.to_container(listconfig, resolve=True)
                dataset.stats[key][stats_type] = torch.tensor(stats, dtype=torch.float32)

    return dataset<|MERGE_RESOLUTION|>--- conflicted
+++ resolved
@@ -21,20 +21,8 @@
 from lerobot.common.datasets.lerobot_dataset import LeRobotDataset, MultiLeRobotDataset
 
 
-<<<<<<< HEAD
-def make_dataset(
-    cfg,
-    split="train",
-) -> LeRobotDataset:
-    if cfg.env.name not in cfg.dataset_repo_id:
-        logging.warning(
-            f"There might be a mismatch between your training dataset ({cfg.dataset_repo_id=}) and your "
-            f"environment ({cfg.env.name=})."
-        )
-=======
 def resolve_delta_timestamps(cfg):
     """Resolves delta_timestamps config key (in-place) by using `eval`.
->>>>>>> 1eb4bfe2
 
     Doesn't do anything if delta_timestamps is not specified or has already been resolve (as evidenced by
     the data type of its values).
@@ -85,25 +73,17 @@
 
     # TODO(rcadene): add data augmentations
 
-<<<<<<< HEAD
-    dataset = LeRobotDataset(
-        cfg.dataset_repo_id,
-        split=split,
-        delta_timestamps=delta_timestamps,
-        use_cache=cfg.training.dataset_use_cache,
-    )
-=======
     if isinstance(cfg.dataset_repo_id, str):
         dataset = LeRobotDataset(
             cfg.dataset_repo_id,
             split=split,
             delta_timestamps=cfg.training.get("delta_timestamps"),
+            use_cache=cfg.training.dataset_use_cache,
         )
     else:
         dataset = MultiLeRobotDataset(
             cfg.dataset_repo_id, split=split, delta_timestamps=cfg.training.get("delta_timestamps")
         )
->>>>>>> 1eb4bfe2
 
     if cfg.get("override_dataset_stats"):
         for key, stats_dict in cfg.override_dataset_stats.items():
