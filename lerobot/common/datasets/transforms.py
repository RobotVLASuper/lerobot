#!/usr/bin/env python

# Copyright 2024 The HuggingFace Inc. team. All rights reserved.
#
# Licensed under the Apache License, Version 2.0 (the "License");
# you may not use this file except in compliance with the License.
# You may obtain a copy of the License at
#
#     http://www.apache.org/licenses/LICENSE-2.0
#
# Unless required by applicable law or agreed to in writing, software
# distributed under the License is distributed on an "AS IS" BASIS,
# WITHOUT WARRANTIES OR CONDITIONS OF ANY KIND, either express or implied.
# See the License for the specific language governing permissions and
# limitations under the License.
import collections
from dataclasses import dataclass, field
<<<<<<< HEAD
from typing import Any, Callable, Dict, Sequence
=======
from typing import Any, Callable, Sequence
>>>>>>> 43e079f7

import torch
from torchvision.transforms import v2
from torchvision.transforms.v2 import Transform
from torchvision.transforms.v2 import functional as F  # noqa: N812


class RandomSubsetApply(Transform):
    """Apply a random subset of N transformations from a list of transformations.

    Args:
        transforms: list of transformations.
        p: represents the multinomial probabilities (with no replacement) used for sampling the transform.
            If the sum of the weights is not 1, they will be normalized. If ``None`` (default), all transforms
            have the same probability.
        n_subset: number of transformations to apply. If ``None``, all transforms are applied.
            Must be in [1, len(transforms)].
        random_order: apply transformations in a random order.
    """

    def __init__(
        self,
        transforms: Sequence[Callable],
        p: list[float] | None = None,
        n_subset: int | None = None,
        random_order: bool = False,
    ) -> None:
        super().__init__()
        if not isinstance(transforms, Sequence):
            raise TypeError("Argument transforms should be a sequence of callables")
        if p is None:
            p = [1] * len(transforms)
        elif len(p) != len(transforms):
            raise ValueError(
                f"Length of p doesn't match the number of transforms: {len(p)} != {len(transforms)}"
            )

        if n_subset is None:
            n_subset = len(transforms)
        elif not isinstance(n_subset, int):
            raise TypeError("n_subset should be an int or None")
        elif not (1 <= n_subset <= len(transforms)):
            raise ValueError(f"n_subset should be in the interval [1, {len(transforms)}]")

        self.transforms = transforms
        total = sum(p)
        self.p = [prob / total for prob in p]
        self.n_subset = n_subset
        self.random_order = random_order

        self.selected_transforms = None

    def forward(self, *inputs: Any) -> Any:
        needs_unpacking = len(inputs) > 1

        selected_indices = torch.multinomial(torch.tensor(self.p), self.n_subset)
        if not self.random_order:
            selected_indices = selected_indices.sort().values

        self.selected_transforms = [self.transforms[i] for i in selected_indices]

        for transform in self.selected_transforms:
            outputs = transform(*inputs)
            inputs = outputs if needs_unpacking else (outputs,)

        return outputs

    def extra_repr(self) -> str:
        return (
            f"transforms={self.transforms}, "
            f"p={self.p}, "
            f"n_subset={self.n_subset}, "
            f"random_order={self.random_order}"
        )


class SharpnessJitter(Transform):
    """Randomly change the sharpness of an image or video.

    Similar to a v2.RandomAdjustSharpness with p=1 and a sharpness_factor sampled randomly.
    While v2.RandomAdjustSharpness applies — with a given probability — a fixed sharpness_factor to an image,
    SharpnessJitter applies a random sharpness_factor each time. This is to have a more diverse set of
    augmentations as a result.

    A sharpness_factor of 0 gives a blurred image, 1 gives the original image while 2 increases the sharpness
    by a factor of 2.

    If the input is a :class:`torch.Tensor`,
    it is expected to have [..., 1 or 3, H, W] shape, where ... means an arbitrary number of leading dimensions.

    Args:
        sharpness: How much to jitter sharpness. sharpness_factor is chosen uniformly from
            [max(0, 1 - sharpness), 1 + sharpness] or the given
            [min, max]. Should be non negative numbers.
    """

    def __init__(self, sharpness: float | Sequence[float]) -> None:
        super().__init__()
        self.sharpness = self._check_input(sharpness)

    def _check_input(self, sharpness):
        if isinstance(sharpness, (int, float)):
            if sharpness < 0:
                raise ValueError("If sharpness is a single number, it must be non negative.")
            sharpness = [1.0 - sharpness, 1.0 + sharpness]
            sharpness[0] = max(sharpness[0], 0.0)
        elif isinstance(sharpness, collections.abc.Sequence) and len(sharpness) == 2:
            sharpness = [float(v) for v in sharpness]
        else:
            raise TypeError(f"{sharpness=} should be a single number or a sequence with length 2.")

        if not 0.0 <= sharpness[0] <= sharpness[1]:
            raise ValueError(f"sharpnesss values should be between (0., inf), but got {sharpness}.")

        return float(sharpness[0]), float(sharpness[1])

    def make_params(self, flat_inputs: list[Any]) -> dict[str, Any]:
        sharpness_factor = torch.empty(1).uniform_(self.sharpness[0], self.sharpness[1]).item()
        return {"sharpness_factor": sharpness_factor}

    def transform(self, inpt: Any, params: dict[str, Any]) -> Any:
        sharpness_factor = params["sharpness_factor"]
        return self._call_kernel(F.adjust_sharpness, inpt, sharpness_factor=sharpness_factor)


@dataclass
class ImageTransformConfig:
    """
    For each transform, the following parameters are available:
      weight: This represents the multinomial probability (with no replacement)
            used for sampling the transform. If the sum of the weights is not 1,
            they will be normalized.
      type: The name of the class used. This is either a class available under torchvision.transforms.v2 or a
            custom transform defined here.
      kwargs: Lower & upper bound respectively used for sampling the transform's parameter
            (following uniform distribution) when it's applied.
    """

    weight: float = 1.0
    type: str = "Identity"
<<<<<<< HEAD
    kwargs: Dict[str, Any] = field(default_factory=dict)
=======
    kwargs: dict[str, Any] = field(default_factory=dict)
>>>>>>> 43e079f7


@dataclass
class ImageTransformsConfig:
    """
    These transforms are all using standard torchvision.transforms.v2
    You can find out how these transformations affect images here:
    https://pytorch.org/vision/0.18/auto_examples/transforms/plot_transforms_illustrations.html
    We use a custom RandomSubsetApply container to sample them.
    """

    # Set this flag to `true` to enable transforms during training
    enable: bool = False
    # This is the maximum number of transforms (sampled from these below) that will be applied to each frame.
    # It's an integer in the interval [1, number_of_available_transforms].
    max_num_transforms: int = 3
    # By default, transforms are applied in Torchvision's suggested order (shown below).
    # Set this to True to apply them in a random order.
    random_order: bool = False
    tfs: dict[str, ImageTransformConfig] = field(
        default_factory=lambda: {
            "brightness": ImageTransformConfig(
                weight=1.0,
                type="ColorJitter",
                kwargs={"brightness": (0.8, 1.2)},
            ),
            "contrast": ImageTransformConfig(
                weight=1.0,
                type="ColorJitter",
                kwargs={"contrast": (0.8, 1.2)},
            ),
            "saturation": ImageTransformConfig(
                weight=1.0,
                type="ColorJitter",
                kwargs={"saturation": (0.5, 1.5)},
            ),
            "hue": ImageTransformConfig(
                weight=1.0,
                type="ColorJitter",
                kwargs={"hue": (-0.05, 0.05)},
            ),
            "sharpness": ImageTransformConfig(
                weight=1.0,
                type="SharpnessJitter",
                kwargs={"sharpness": (0.5, 1.5)},
            ),
        }
    )


def make_transform_from_config(cfg: ImageTransformConfig):
    if cfg.type == "Identity":
        return v2.Identity(**cfg.kwargs)
    elif cfg.type == "ColorJitter":
        return v2.ColorJitter(**cfg.kwargs)
    elif cfg.type == "SharpnessJitter":
        return SharpnessJitter(**cfg.kwargs)
    else:
        raise ValueError(f"Transform '{cfg.type}' is not valid.")


class ImageTransforms(Transform):
    """A class to compose image transforms based on configuration."""

    def __init__(self, cfg: ImageTransformsConfig) -> None:
        super().__init__()
        self._cfg = cfg

        self.weights = []
        self.transforms = {}
        for tf_name, tf_cfg in cfg.tfs.items():
            if tf_cfg.weight <= 0.0:
                continue

            self.transforms[tf_name] = make_transform_from_config(tf_cfg)
            self.weights.append(tf_cfg.weight)

        n_subset = min(len(self.transforms), cfg.max_num_transforms)
        if n_subset == 0 or not cfg.enable:
            self.tf = v2.Identity()
        else:
            self.tf = RandomSubsetApply(
                transforms=list(self.transforms.values()),
                p=self.weights,
                n_subset=n_subset,
                random_order=cfg.random_order,
            )

    def forward(self, *inputs: Any) -> Any:
        return self.tf(*inputs)<|MERGE_RESOLUTION|>--- conflicted
+++ resolved
@@ -15,11 +15,7 @@
 # limitations under the License.
 import collections
 from dataclasses import dataclass, field
-<<<<<<< HEAD
-from typing import Any, Callable, Dict, Sequence
-=======
 from typing import Any, Callable, Sequence
->>>>>>> 43e079f7
 
 import torch
 from torchvision.transforms import v2
@@ -160,11 +156,7 @@
 
     weight: float = 1.0
     type: str = "Identity"
-<<<<<<< HEAD
-    kwargs: Dict[str, Any] = field(default_factory=dict)
-=======
     kwargs: dict[str, Any] = field(default_factory=dict)
->>>>>>> 43e079f7
 
 
 @dataclass
