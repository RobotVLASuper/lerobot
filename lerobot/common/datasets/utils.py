--- conflicted
+++ resolved
@@ -261,71 +261,6 @@
         return version
 
 
-<<<<<<< HEAD
-def load_hf_dataset(repo_id: str, version: str, root: Path, split: str) -> datasets.Dataset:
-    """hf_dataset contains all the observations, states, actions, rewards, etc."""
-    if root is not None:
-        hf_dataset = load_from_disk(str(Path(root) / repo_id / "train"))
-        # TODO(rcadene): clean this which enables getting a subset of dataset
-        if split != "train":
-            if "%" in split:
-                raise NotImplementedError(f"We dont support splitting based on percentage for now ({split}).")
-            match_from = re.search(r"train\[(\d+):\]", split)
-            match_to = re.search(r"train\[:(\d+)\]", split)
-            if match_from:
-                from_frame_index = int(match_from.group(1))
-                hf_dataset = hf_dataset.select(range(from_frame_index, len(hf_dataset)))
-            elif match_to:
-                to_frame_index = int(match_to.group(1))
-                hf_dataset = hf_dataset.select(range(to_frame_index))
-            else:
-                raise ValueError(
-                    f'`split` ({split}) should either be "train", "train[INT:]", or "train[:INT]"'
-                )
-    else:
-        safe_version = get_hf_dataset_safe_version(repo_id, version)
-        hf_dataset = load_dataset(repo_id, revision=safe_version, split=split)
-    hf_dataset.set_transform(hf_transform_to_torch)
-    return hf_dataset
-
-
-def load_episode_data_index(repo_id, version, root) -> dict[str, torch.Tensor]:
-    """episode_data_index contains the range of indices for each episode
-
-    Example:
-    ```python
-    from_id = episode_data_index["from"][episode_id].item()
-    to_id = episode_data_index["to"][episode_id].item()
-    episode_frames = [dataset[i] for i in range(from_id, to_id)]
-    ```
-    """
-    if root is not None:
-        path = Path(root) / repo_id / "meta_data" / "episode_data_index.safetensors"
-    else:
-        safe_version = get_hf_dataset_safe_version(repo_id, version)
-        path = hf_hub_download(
-            repo_id, "meta_data/episode_data_index.safetensors", repo_type="dataset", revision=safe_version
-        )
-
-    return load_file(path)
-
-
-def load_stats(repo_id, version, root) -> dict[str, dict[str, torch.Tensor]]:
-    """stats contains the statistics per modality computed over the full dataset, such as max, min, mean, std
-
-    Example:
-    ```python
-    normalized_action = (action - stats["action"]["mean"]) / stats["action"]["std"]
-    ```
-    """
-    if root is not None:
-        path = Path(root) / repo_id / "meta_data" / "stats.safetensors"
-    else:
-        safe_version = get_hf_dataset_safe_version(repo_id, version)
-        path = hf_hub_download(
-            repo_id, "meta_data/stats.safetensors", repo_type="dataset", revision=safe_version
-        )
-=======
 def get_hf_features_from_features(features: dict) -> datasets.Features:
     hf_features = {}
     for key, ft in features.items():
@@ -340,7 +275,6 @@
             hf_features[key] = datasets.Sequence(
                 length=ft["shape"][0], feature=datasets.Value(dtype=ft["dtype"])
             )
->>>>>>> 4519016e
 
     return datasets.Features(hf_features)
 
