--- conflicted
+++ resolved
@@ -445,16 +445,12 @@
 
 
 def create_lerobot_dataset_card(
-<<<<<<< HEAD
-    tags: list | None = None, text: str | None = None, info: dict | None = None, license: str = "apache-2.0"
-=======
     tags: list | None = None,
     text: str | None = None,
     info: dict | None = None,
     license: str | None = None,
     citation: str | None = None,
     arxiv: str | None = None,
->>>>>>> c72ad49c
 ) -> DatasetCard:
     card = DatasetCard(DATASET_CARD_TEMPLATE)
     card.data.configs = [
