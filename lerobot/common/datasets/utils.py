#!/usr/bin/env python

# Copyright 2024 The HuggingFace Inc. team. All rights reserved.
#
# Licensed under the Apache License, Version 2.0 (the "License");
# you may not use this file except in compliance with the License.
# You may obtain a copy of the License at
#
#     http://www.apache.org/licenses/LICENSE-2.0
#
# Unless required by applicable law or agreed to in writing, software
# distributed under the License is distributed on an "AS IS" BASIS,
# WITHOUT WARRANTIES OR CONDITIONS OF ANY KIND, either express or implied.
# See the License for the specific language governing permissions and
# limitations under the License.
import contextlib
import importlib.resources
import json
import logging
from collections.abc import Iterator
from itertools import accumulate
from pathlib import Path
from pprint import pformat
from types import SimpleNamespace
from typing import Any

import datasets
import jsonlines
import numpy as np
import packaging.version
import torch
from datasets.table import embed_table_storage
from huggingface_hub import DatasetCard, DatasetCardData, HfApi
from huggingface_hub.errors import RevisionNotFoundError
from PIL import Image as PILImage
from torchvision import transforms

from lerobot.common.datasets.backward_compatibility import (
    V21_MESSAGE,
    BackwardCompatibilityError,
    ForwardCompatibilityError,
)
from lerobot.common.robot_devices.robots.utils import Robot
from lerobot.common.utils.utils import is_valid_numpy_dtype_string
from lerobot.configs.types import DictLike, FeatureType, PolicyFeature

DEFAULT_CHUNK_SIZE = 1000  # Max number of episodes per chunk

INFO_PATH = "meta/info.json"
EPISODES_PATH = "meta/episodes.jsonl"
STATS_PATH = "meta/stats.json"
EPISODES_STATS_PATH = "meta/episodes_stats.jsonl"
TASKS_PATH = "meta/tasks.jsonl"

DEFAULT_VIDEO_PATH = "videos/chunk-{episode_chunk:03d}/{video_key}/episode_{episode_index:06d}.mp4"
DEFAULT_PARQUET_PATH = "data/chunk-{episode_chunk:03d}/episode_{episode_index:06d}.parquet"
DEFAULT_IMAGE_PATH = "images/{image_key}/episode_{episode_index:06d}/frame_{frame_index:06d}.png"

DATASET_CARD_TEMPLATE = """
---
# Metadata will go there
---
This dataset was created using [LeRobot](https://github.com/huggingface/lerobot).

## {}

"""

DEFAULT_FEATURES = {
    "timestamp": {"dtype": "float32", "shape": (1,), "names": None},
    "frame_index": {"dtype": "int64", "shape": (1,), "names": None},
    "episode_index": {"dtype": "int64", "shape": (1,), "names": None},
    "index": {"dtype": "int64", "shape": (1,), "names": None},
    "task_index": {"dtype": "int64", "shape": (1,), "names": None},
}


def flatten_dict(d: dict, parent_key: str = "", sep: str = "/") -> dict:
    """Flatten a nested dictionary structure by collapsing nested keys into one key with a separator.

    For example:
    ```
    >>> dct = {"a": {"b": 1, "c": {"d": 2}}, "e": 3}`
    >>> print(flatten_dict(dct))
    {"a/b": 1, "a/c/d": 2, "e": 3}
    """
    items = []
    for k, v in d.items():
        new_key = f"{parent_key}{sep}{k}" if parent_key else k
        if isinstance(v, dict):
            items.extend(flatten_dict(v, new_key, sep=sep).items())
        else:
            items.append((new_key, v))
    return dict(items)


def unflatten_dict(d: dict, sep: str = "/") -> dict:
    outdict = {}
    for key, value in d.items():
        parts = key.split(sep)
        d = outdict
        for part in parts[:-1]:
            if part not in d:
                d[part] = {}
            d = d[part]
        d[parts[-1]] = value
    return outdict


def get_nested_item(obj: DictLike, flattened_key: str, sep: str = "/") -> Any:
    split_keys = flattened_key.split(sep)
    getter = obj[split_keys[0]]
    if len(split_keys) == 1:
        return getter

    for key in split_keys[1:]:
        getter = getter[key]

    return getter


def serialize_dict(stats: dict[str, torch.Tensor | np.ndarray | dict]) -> dict:
    serialized_dict = {}
    for key, value in flatten_dict(stats).items():
        if isinstance(value, (torch.Tensor, np.ndarray)):
            serialized_dict[key] = value.tolist()
        elif isinstance(value, np.generic):
            serialized_dict[key] = value.item()
        elif isinstance(value, (int, float)):
            serialized_dict[key] = value
        else:
            raise NotImplementedError(f"The value '{value}' of type '{type(value)}' is not supported.")
    return unflatten_dict(serialized_dict)


def embed_images(dataset: datasets.Dataset) -> datasets.Dataset:
    # Embed image bytes into the table before saving to parquet
    format = dataset.format
    dataset = dataset.with_format("arrow")
    dataset = dataset.map(embed_table_storage, batched=False)
    dataset = dataset.with_format(**format)
    return dataset


def load_json(fpath: Path) -> Any:
    with open(fpath) as f:
        return json.load(f)


def write_json(data: dict, fpath: Path) -> None:
    fpath.parent.mkdir(exist_ok=True, parents=True)
    with open(fpath, "w") as f:
        json.dump(data, f, indent=4, ensure_ascii=False)


def load_jsonlines(fpath: Path) -> list[Any]:
    with jsonlines.open(fpath, "r") as reader:
        return list(reader)


def write_jsonlines(data: dict, fpath: Path) -> None:
    fpath.parent.mkdir(exist_ok=True, parents=True)
    with jsonlines.open(fpath, "w") as writer:
        writer.write_all(data)


def append_jsonlines(data: dict, fpath: Path) -> None:
    fpath.parent.mkdir(exist_ok=True, parents=True)
    with jsonlines.open(fpath, "a") as writer:
        writer.write(data)


def write_info(info: dict, local_dir: Path):
    write_json(info, local_dir / INFO_PATH)


def load_info(local_dir: Path) -> dict:
    info = load_json(local_dir / INFO_PATH)
    for ft in info["features"].values():
        ft["shape"] = tuple(ft["shape"])
    return info


def write_stats(stats: dict, local_dir: Path):
    serialized_stats = serialize_dict(stats)
    write_json(serialized_stats, local_dir / STATS_PATH)


def cast_stats_to_numpy(stats) -> dict[str, dict[str, np.ndarray]]:
    stats = {key: np.array(value) for key, value in flatten_dict(stats).items()}
    return unflatten_dict(stats)


def load_stats(local_dir: Path) -> dict[str, dict[str, np.ndarray]]:
    if not (local_dir / STATS_PATH).exists():
        return None
    stats = load_json(local_dir / STATS_PATH)
    return cast_stats_to_numpy(stats)


def write_task(task_index: int, task: dict, local_dir: Path):
    task_dict = {
        "task_index": task_index,
        "task": task,
    }
    append_jsonlines(task_dict, local_dir / TASKS_PATH)


def load_tasks(local_dir: Path) -> tuple[dict, dict]:
    tasks = load_jsonlines(local_dir / TASKS_PATH)
    tasks = {item["task_index"]: item["task"] for item in sorted(tasks, key=lambda x: x["task_index"])}
    task_to_task_index = {task: task_index for task_index, task in tasks.items()}
    return tasks, task_to_task_index


def write_episode(episode: dict, local_dir: Path):
    append_jsonlines(episode, local_dir / EPISODES_PATH)


def load_episodes(local_dir: Path) -> dict:
    episodes = load_jsonlines(local_dir / EPISODES_PATH)
    return {item["episode_index"]: item for item in sorted(episodes, key=lambda x: x["episode_index"])}


def write_episode_stats(episode_index: int, episode_stats: dict, local_dir: Path):
    # We wrap episode_stats in a dictionary since `episode_stats["episode_index"]`
    # is a dictionary of stats and not an integer.
    episode_stats = {"episode_index": episode_index, "stats": serialize_dict(episode_stats)}
    append_jsonlines(episode_stats, local_dir / EPISODES_STATS_PATH)


def load_episodes_stats(local_dir: Path) -> dict:
    episodes_stats = load_jsonlines(local_dir / EPISODES_STATS_PATH)
    return {
        item["episode_index"]: cast_stats_to_numpy(item["stats"])
        for item in sorted(episodes_stats, key=lambda x: x["episode_index"])
    }


def backward_compatible_episodes_stats(
    stats: dict[str, dict[str, np.ndarray]], episodes: list[int]
) -> dict[str, dict[str, np.ndarray]]:
    return {ep_idx: stats for ep_idx in episodes}


def load_image_as_numpy(
    fpath: str | Path, dtype: np.dtype = np.float32, channel_first: bool = True
) -> np.ndarray:
    img = PILImage.open(fpath).convert("RGB")
    img_array = np.array(img, dtype=dtype)
    if channel_first:  # (H, W, C) -> (C, H, W)
        img_array = np.transpose(img_array, (2, 0, 1))
    if np.issubdtype(dtype, np.floating):
        img_array /= 255.0
    return img_array


def hf_transform_to_torch(items_dict: dict[torch.Tensor | None]):
    """Get a transform function that convert items from Hugging Face dataset (pyarrow)
    to torch tensors. Importantly, images are converted from PIL, which corresponds to
    a channel last representation (h w c) of uint8 type, to a torch image representation
    with channel first (c h w) of float32 type in range [0,1].
    """
    for key in items_dict:
        first_item = items_dict[key][0]
        if isinstance(first_item, PILImage.Image):
            to_tensor = transforms.ToTensor()
            items_dict[key] = [to_tensor(img) for img in items_dict[key]]
        elif first_item is None:
            pass
        else:
            items_dict[key] = [x if isinstance(x, str) else torch.tensor(x) for x in items_dict[key]]
    return items_dict


def is_valid_version(version: str) -> bool:
    try:
        packaging.version.parse(version)
        return True
    except packaging.version.InvalidVersion:
        return False


def check_version_compatibility(
    repo_id: str,
    version_to_check: str | packaging.version.Version,
    current_version: str | packaging.version.Version,
    enforce_breaking_major: bool = True,
) -> None:
    v_check = (
        packaging.version.parse(version_to_check)
        if not isinstance(version_to_check, packaging.version.Version)
        else version_to_check
    )
    v_current = (
        packaging.version.parse(current_version)
        if not isinstance(current_version, packaging.version.Version)
        else current_version
    )
    if v_check.major < v_current.major and enforce_breaking_major:
        raise BackwardCompatibilityError(repo_id, v_check)
    elif v_check.minor < v_current.minor:
        logging.warning(V21_MESSAGE.format(repo_id=repo_id, version=v_check))


def get_repo_versions(repo_id: str) -> list[packaging.version.Version]:
    """Returns available valid versions (branches and tags) on given repo."""
    api = HfApi()
    repo_refs = api.list_repo_refs(repo_id, repo_type="dataset")
    repo_refs = [b.name for b in repo_refs.branches + repo_refs.tags]
    repo_versions = []
    for ref in repo_refs:
        with contextlib.suppress(packaging.version.InvalidVersion):
            repo_versions.append(packaging.version.parse(ref))

    return repo_versions


def get_safe_version(repo_id: str, version: str | packaging.version.Version) -> str:
    """
    Returns the version if available on repo or the latest compatible one.
    Otherwise, will throw a `CompatibilityError`.
    """
    target_version = (
        packaging.version.parse(version) if not isinstance(version, packaging.version.Version) else version
    )
    hub_versions = get_repo_versions(repo_id)

    if not hub_versions:
        raise RevisionNotFoundError(
            f"""Your dataset must be tagged with a codebase version.
            Assuming _version_ is the codebase_version value in the info.json, you can run this:
            ```python
            from huggingface_hub import HfApi

            hub_api = HfApi()
            hub_api.create_tag("{repo_id}", tag="_version_", repo_type="dataset")
            ```
            """
        )

    if target_version in hub_versions:
        return f"v{target_version}"

    compatibles = [
        v for v in hub_versions if v.major == target_version.major and v.minor <= target_version.minor
    ]
    if compatibles:
        return_version = max(compatibles)
        if return_version < target_version:
            logging.warning(f"Revision {version} for {repo_id} not found, using version v{return_version}")
        return f"v{return_version}"

    lower_major = [v for v in hub_versions if v.major < target_version.major]
    if lower_major:
        raise BackwardCompatibilityError(repo_id, max(lower_major))

    upper_versions = [v for v in hub_versions if v > target_version]
    assert len(upper_versions) > 0
    raise ForwardCompatibilityError(repo_id, min(upper_versions))


def get_hf_features_from_features(features: dict) -> datasets.Features:
    hf_features = {}
    for key, ft in features.items():
        if ft["dtype"] == "video":
            continue
        elif ft["dtype"] == "image":
            hf_features[key] = datasets.Image()
        elif ft["shape"] == (1,):
            hf_features[key] = datasets.Value(dtype=ft["dtype"])
        elif len(ft["shape"]) == 1:
            hf_features[key] = datasets.Sequence(
                length=ft["shape"][0], feature=datasets.Value(dtype=ft["dtype"])
            )
        elif len(ft["shape"]) == 2:
            hf_features[key] = datasets.Array2D(shape=ft["shape"], dtype=ft["dtype"])
        elif len(ft["shape"]) == 3:
            hf_features[key] = datasets.Array3D(shape=ft["shape"], dtype=ft["dtype"])
        elif len(ft["shape"]) == 4:
            hf_features[key] = datasets.Array4D(shape=ft["shape"], dtype=ft["dtype"])
        elif len(ft["shape"]) == 5:
            hf_features[key] = datasets.Array5D(shape=ft["shape"], dtype=ft["dtype"])
        else:
            raise ValueError(f"Corresponding feature is not valid: {ft}")

    return datasets.Features(hf_features)


def get_features_from_robot(robot: Robot, use_videos: bool = True) -> dict:
    camera_ft = {}
    if robot.cameras:
        camera_ft = {
            key: {"dtype": "video" if use_videos else "image", **ft}
            for key, ft in robot.camera_features.items()
        }
    return {**robot.motor_features, **camera_ft, **DEFAULT_FEATURES}


def dataset_to_policy_features(features: dict[str, dict]) -> dict[str, PolicyFeature]:
    # TODO(aliberts): Implement "type" in dataset features and simplify this
    policy_features = {}
    for key, ft in features.items():
        shape = ft["shape"]
        if ft["dtype"] in ["image", "video"]:
            type = FeatureType.VISUAL
            if len(shape) != 3:
                raise ValueError(f"Number of dimensions of {key} != 3 (shape={shape})")

            names = ft["names"]
            # Backward compatibility for "channel" which is an error introduced in LeRobotDataset v2.0 for ported datasets.
            if names[2] in ["channel", "channels"]:  # (h, w, c) -> (c, h, w)
                shape = (shape[2], shape[0], shape[1])
        elif key == "observation.environment_state":
            type = FeatureType.ENV
        elif key.startswith("observation"):
            type = FeatureType.STATE
        elif key == "action":
            type = FeatureType.ACTION
        else:
            continue

        policy_features[key] = PolicyFeature(
            type=type,
            shape=shape,
        )

    return policy_features


def create_empty_dataset_info(
    codebase_version: str,
    fps: int,
    robot_type: str,
    features: dict,
    use_videos: bool,
) -> dict:
    return {
        "codebase_version": codebase_version,
        "robot_type": robot_type,
        "total_episodes": 0,
        "total_frames": 0,
        "total_tasks": 0,
        "total_videos": 0,
        "total_chunks": 0,
        "chunks_size": DEFAULT_CHUNK_SIZE,
        "fps": fps,
        "splits": {},
        "data_path": DEFAULT_PARQUET_PATH,
        "video_path": DEFAULT_VIDEO_PATH if use_videos else None,
        "features": features,
    }


def get_episode_data_index(
    episode_dicts: dict[dict], episodes: list[int] | None = None
) -> dict[str, torch.Tensor]:
    episode_lengths = {ep_idx: ep_dict["length"] for ep_idx, ep_dict in episode_dicts.items()}
    if episodes is not None:
        episode_lengths = {ep_idx: episode_lengths[ep_idx] for ep_idx in episodes}

    cumulative_lengths = list(accumulate(episode_lengths.values()))
    return {
        "from": torch.LongTensor([0] + cumulative_lengths[:-1]),
        "to": torch.LongTensor(cumulative_lengths),
    }


def check_timestamps_sync(
    timestamps: np.ndarray,
    episode_indices: np.ndarray,
    episode_data_index: dict[str, np.ndarray],
    fps: int,
    tolerance_s: float,
    raise_value_error: bool = True,
) -> bool:
    """
    This check is to make sure that each timestamp is separated from the next by (1/fps) +/- tolerance
    to account for possible numerical error.

    Args:
        timestamps (np.ndarray): Array of timestamps in seconds.
        episode_indices (np.ndarray): Array indicating the episode index for each timestamp.
        episode_data_index (dict[str, np.ndarray]): A dictionary that includes 'to',
            which identifies indices for the end of each episode.
        fps (int): Frames per second. Used to check the expected difference between consecutive timestamps.
        tolerance_s (float): Allowed deviation from the expected (1/fps) difference.
        raise_value_error (bool): Whether to raise a ValueError if the check fails.

    Returns:
        bool: True if all checked timestamp differences lie within tolerance, False otherwise.

    Raises:
        ValueError: If the check fails and `raise_value_error` is True.
    """
    if timestamps.shape != episode_indices.shape:
        raise ValueError(
            "timestamps and episode_indices should have the same shape. "
            f"Found {timestamps.shape=} and {episode_indices.shape=}."
        )

    # Consecutive differences
    diffs = np.diff(timestamps)
    within_tolerance = np.abs(diffs - (1.0 / fps)) <= tolerance_s

    # Mask to ignore differences at the boundaries between episodes
    mask = np.ones(len(diffs), dtype=bool)
    ignored_diffs = episode_data_index["to"][:-1] - 1  # indices at the end of each episode
    mask[ignored_diffs] = False
    filtered_within_tolerance = within_tolerance[mask]

    # Check if all remaining diffs are within tolerance
    if not np.all(filtered_within_tolerance):
        # Track original indices before masking
        original_indices = np.arange(len(diffs))
        filtered_indices = original_indices[mask]
        outside_tolerance_filtered_indices = np.nonzero(~filtered_within_tolerance)[0]
        outside_tolerance_indices = filtered_indices[outside_tolerance_filtered_indices]

        outside_tolerances = []
        for idx in outside_tolerance_indices:
            entry = {
                "timestamps": [timestamps[idx], timestamps[idx + 1]],
                "diff": diffs[idx],
                "episode_index": episode_indices[idx].item()
                if hasattr(episode_indices[idx], "item")
                else episode_indices[idx],
            }
            outside_tolerances.append(entry)

<<<<<<< HEAD
        # if raise_value_error:
        #     raise ValueError(
        #         f"""One or several timestamps unexpectedly violate the tolerance inside episode range.
        #         This might be due to synchronization issues with timestamps during data collection.
        #         \n{pformat(outside_tolerances)}"""
        #     )
=======
        if raise_value_error:
            raise ValueError(
                f"""One or several timestamps unexpectedly violate the tolerance inside episode range.
                This might be due to synchronization issues during data collection.
                \n{pformat(outside_tolerances)}"""
            )
>>>>>>> e81c36cf
        return False

    return True


def check_delta_timestamps(
    delta_timestamps: dict[str, list[float]], fps: int, tolerance_s: float, raise_value_error: bool = True
) -> bool:
    """This will check if all the values in delta_timestamps are multiples of 1/fps +/- tolerance.
    This is to ensure that these delta_timestamps added to any timestamp from a dataset will themselves be
    actual timestamps from the dataset.
    """
    outside_tolerance = {}
    for key, delta_ts in delta_timestamps.items():
        within_tolerance = [abs(ts * fps - round(ts * fps)) / fps <= tolerance_s for ts in delta_ts]
        if not all(within_tolerance):
            outside_tolerance[key] = [
                ts for ts, is_within in zip(delta_ts, within_tolerance, strict=True) if not is_within
            ]

    if len(outside_tolerance) > 0:
        # if raise_value_error:
        #     raise ValueError(
        #         f"""
        #         The following delta_timestamps are found outside of tolerance range.
        #         Please make sure they are multiples of 1/{fps} +/- tolerance and adjust
        #         their values accordingly.
        #         \n{pformat(outside_tolerance)}
        #         """
        #     )
        return False

    return True


def get_delta_indices(delta_timestamps: dict[str, list[float]], fps: int) -> dict[str, list[int]]:
    delta_indices = {}
    for key, delta_ts in delta_timestamps.items():
        delta_indices[key] = [round(d * fps) for d in delta_ts]

    return delta_indices


def cycle(iterable):
    """The equivalent of itertools.cycle, but safe for Pytorch dataloaders.

    See https://github.com/pytorch/pytorch/issues/23900 for information on why itertools.cycle is not safe.
    """
    iterator = iter(iterable)
    while True:
        try:
            yield next(iterator)
        except StopIteration:
            iterator = iter(iterable)


def create_branch(repo_id, *, branch: str, repo_type: str | None = None) -> None:
    """Create a branch on a existing Hugging Face repo. Delete the branch if it already
    exists before creating it.
    """
    api = HfApi()

    branches = api.list_repo_refs(repo_id, repo_type=repo_type).branches
    refs = [branch.ref for branch in branches]
    ref = f"refs/heads/{branch}"
    if ref in refs:
        api.delete_branch(repo_id, repo_type=repo_type, branch=branch)

    api.create_branch(repo_id, repo_type=repo_type, branch=branch)


def create_lerobot_dataset_card(
    tags: list | None = None,
    dataset_info: dict | None = None,
    **kwargs,
) -> DatasetCard:
    """
    Keyword arguments will be used to replace values in ./lerobot/common/datasets/card_template.md.
    Note: If specified, license must be one of https://huggingface.co/docs/hub/repositories-licenses.
    """
    card_tags = ["LeRobot"]

    if tags:
        card_tags += tags
    if dataset_info:
        dataset_structure = "[meta/info.json](meta/info.json):\n"
        dataset_structure += f"```json\n{json.dumps(dataset_info, indent=4)}\n```\n"
        kwargs = {**kwargs, "dataset_structure": dataset_structure}
    card_data = DatasetCardData(
        license=kwargs.get("license"),
        tags=card_tags,
        task_categories=["robotics"],
        configs=[
            {
                "config_name": "default",
                "data_files": "data/*/*.parquet",
            }
        ],
    )

    card_template = (importlib.resources.files("lerobot.common.datasets") / "card_template.md").read_text()

    return DatasetCard.from_template(
        card_data=card_data,
        template_str=card_template,
        **kwargs,
    )


class IterableNamespace(SimpleNamespace):
    """
    A namespace object that supports both dictionary-like iteration and dot notation access.
    Automatically converts nested dictionaries into IterableNamespaces.

    This class extends SimpleNamespace to provide:
    - Dictionary-style iteration over keys
    - Access to items via both dot notation (obj.key) and brackets (obj["key"])
    - Dictionary-like methods: items(), keys(), values()
    - Recursive conversion of nested dictionaries

    Args:
        dictionary: Optional dictionary to initialize the namespace
        **kwargs: Additional keyword arguments passed to SimpleNamespace

    Examples:
        >>> data = {"name": "Alice", "details": {"age": 25}}
        >>> ns = IterableNamespace(data)
        >>> ns.name
        'Alice'
        >>> ns.details.age
        25
        >>> list(ns.keys())
        ['name', 'details']
        >>> for key, value in ns.items():
        ...     print(f"{key}: {value}")
        name: Alice
        details: IterableNamespace(age=25)
    """

    def __init__(self, dictionary: dict[str, Any] = None, **kwargs):
        super().__init__(**kwargs)
        if dictionary is not None:
            for key, value in dictionary.items():
                if isinstance(value, dict):
                    setattr(self, key, IterableNamespace(value))
                else:
                    setattr(self, key, value)

    def __iter__(self) -> Iterator[str]:
        return iter(vars(self))

    def __getitem__(self, key: str) -> Any:
        return vars(self)[key]

    def items(self):
        return vars(self).items()

    def values(self):
        return vars(self).values()

    def keys(self):
        return vars(self).keys()


def validate_frame(frame: dict, features: dict):
    optional_features = {"timestamp"}
    expected_features = (set(features) - set(DEFAULT_FEATURES.keys())) | {"task"}
    actual_features = set(frame.keys())

    error_message = validate_features_presence(actual_features, expected_features, optional_features)

    if "task" in frame:
        error_message += validate_feature_string("task", frame["task"])

    common_features = actual_features & (expected_features | optional_features)
    for name in common_features - {"task"}:
        error_message += validate_feature_dtype_and_shape(name, features[name], frame[name])

    if error_message:
        raise ValueError(error_message)


def validate_features_presence(
    actual_features: set[str], expected_features: set[str], optional_features: set[str]
):
    error_message = ""
    missing_features = expected_features - actual_features
    extra_features = actual_features - (expected_features | optional_features)

    if missing_features or extra_features:
        error_message += "Feature mismatch in `frame` dictionary:\n"
        if missing_features:
            error_message += f"Missing features: {missing_features}\n"
        if extra_features:
            error_message += f"Extra features: {extra_features}\n"

    return error_message


def validate_feature_dtype_and_shape(name: str, feature: dict, value: np.ndarray | PILImage.Image | str):
    expected_dtype = feature["dtype"]
    expected_shape = feature["shape"]
    if is_valid_numpy_dtype_string(expected_dtype):
        return validate_feature_numpy_array(name, expected_dtype, expected_shape, value)
    elif expected_dtype in ["image", "video"]:
        return validate_feature_image_or_video(name, expected_shape, value)
    elif expected_dtype == "string":
        return validate_feature_string(name, value)
    else:
        raise NotImplementedError(f"The feature dtype '{expected_dtype}' is not implemented yet.")


def validate_feature_numpy_array(
    name: str, expected_dtype: str, expected_shape: list[int], value: np.ndarray
):
    error_message = ""
    if isinstance(value, np.ndarray):
        actual_dtype = value.dtype
        actual_shape = value.shape

        if actual_dtype != np.dtype(expected_dtype):
            error_message += f"The feature '{name}' of dtype '{actual_dtype}' is not of the expected dtype '{expected_dtype}'.\n"

        if actual_shape != expected_shape:
            error_message += f"The feature '{name}' of shape '{actual_shape}' does not have the expected shape '{expected_shape}'.\n"
    else:
        error_message += f"The feature '{name}' is not a 'np.ndarray'. Expected type is '{expected_dtype}', but type '{type(value)}' provided instead.\n"

    return error_message


def validate_feature_image_or_video(name: str, expected_shape: list[str], value: np.ndarray | PILImage.Image):
    # Note: The check of pixels range ([0,1] for float and [0,255] for uint8) is done by the image writer threads.
    error_message = ""
    if isinstance(value, np.ndarray):
        actual_shape = value.shape
        c, h, w = expected_shape
        if len(actual_shape) != 3 or (actual_shape != (c, h, w) and actual_shape != (h, w, c)):
            error_message += f"The feature '{name}' of shape '{actual_shape}' does not have the expected shape '{(c, h, w)}' or '{(h, w, c)}'.\n"
    elif isinstance(value, PILImage.Image):
        pass
    else:
        error_message += f"The feature '{name}' is expected to be of type 'PIL.Image' or 'np.ndarray' channel first or channel last, but type '{type(value)}' provided instead.\n"

    return error_message


def validate_feature_string(name: str, value: str):
    if not isinstance(value, str):
        return f"The feature '{name}' is expected to be of type 'str', but type '{type(value)}' provided instead.\n"
    return ""


def validate_episode_buffer(episode_buffer: dict, total_episodes: int, features: dict):
    if "size" not in episode_buffer:
        raise ValueError("size key not found in episode_buffer")

    if "task" not in episode_buffer:
        raise ValueError("task key not found in episode_buffer")

    if episode_buffer["episode_index"] != total_episodes:
        # TODO(aliberts): Add option to use existing episode_index
        raise NotImplementedError(
            "You might have manually provided the episode_buffer with an episode_index that doesn't "
            "match the total number of episodes already in the dataset. This is not supported for now."
        )

    if episode_buffer["size"] == 0:
        raise ValueError("You must add one or several frames with `add_frame` before calling `add_episode`.")

    buffer_keys = set(episode_buffer.keys()) - {"task", "size"}
    if not buffer_keys == set(features):
        raise ValueError(
            f"Features from `episode_buffer` don't match the ones in `features`."
            f"In episode_buffer not in features: {buffer_keys - set(features)}"
            f"In features not in episode_buffer: {set(features) - buffer_keys}"
        )<|MERGE_RESOLUTION|>--- conflicted
+++ resolved
@@ -528,21 +528,12 @@
             }
             outside_tolerances.append(entry)
 
-<<<<<<< HEAD
         # if raise_value_error:
         #     raise ValueError(
         #         f"""One or several timestamps unexpectedly violate the tolerance inside episode range.
-        #         This might be due to synchronization issues with timestamps during data collection.
+        #         This might be due to synchronization issues during data collection.
         #         \n{pformat(outside_tolerances)}"""
         #     )
-=======
-        if raise_value_error:
-            raise ValueError(
-                f"""One or several timestamps unexpectedly violate the tolerance inside episode range.
-                This might be due to synchronization issues during data collection.
-                \n{pformat(outside_tolerances)}"""
-            )
->>>>>>> e81c36cf
         return False
 
     return True
