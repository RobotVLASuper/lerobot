#!/usr/bin/env python

# Copyright 2024 The HuggingFace Inc. team. All rights reserved.
#
# Licensed under the Apache License, Version 2.0 (the "License");
# you may not use this file except in compliance with the License.
# You may obtain a copy of the License at
#
#     http://www.apache.org/licenses/LICENSE-2.0
#
# Unless required by applicable law or agreed to in writing, software
# distributed under the License is distributed on an "AS IS" BASIS,
# WITHOUT WARRANTIES OR CONDITIONS OF ANY KIND, either express or implied.
# See the License for the specific language governing permissions and
# limitations under the License.
import logging
import os
import shutil
from functools import cached_property
from pathlib import Path
from typing import Callable

import datasets
import numpy as np
import PIL.Image
import torch
import torch.utils
from datasets import load_dataset
from huggingface_hub import create_repo, snapshot_download, upload_folder

from lerobot.common.datasets.compute_stats import aggregate_stats, compute_stats
from lerobot.common.datasets.image_writer import AsyncImageWriter, write_image
from lerobot.common.datasets.utils import (
    DEFAULT_FEATURES,
    DEFAULT_IMAGE_PATH,
    EPISODES_PATH,
    INFO_PATH,
    STATS_PATH,
    TASKS_PATH,
    append_jsonlines,
    check_delta_timestamps,
    check_timestamps_sync,
    check_version_compatibility,
    create_branch,
    create_empty_dataset_info,
    create_lerobot_dataset_card,
    get_delta_indices,
    get_episode_data_index,
    get_features_from_robot,
    get_hf_features_from_features,
    get_hub_safe_version,
    hf_transform_to_torch,
    load_episodes,
    load_info,
    load_stats,
    load_tasks,
    serialize_dict,
    write_json,
    write_parquet,
)
from lerobot.common.datasets.video_utils import (
    VideoFrame,
    decode_video_frames_torchvision,
    encode_video_frames,
    get_video_info,
)
from lerobot.common.robot_devices.robots.utils import Robot

# For maintainers, see lerobot/common/datasets/push_dataset_to_hub/CODEBASE_VERSION.md
CODEBASE_VERSION = "v2.0"
LEROBOT_HOME = Path(os.getenv("LEROBOT_HOME", "~/.cache/huggingface/lerobot")).expanduser()


class LeRobotDatasetMetadata:
    def __init__(
        self,
        repo_id: str,
        root: str | Path | None = None,
        local_files_only: bool = False,
    ):
        self.repo_id = repo_id
        self.root = Path(root) if root is not None else LEROBOT_HOME / repo_id
        self.local_files_only = local_files_only

        # Load metadata
        (self.root / "meta").mkdir(exist_ok=True, parents=True)
        self.pull_from_repo(allow_patterns="meta/")
        self.info = load_info(self.root)
        self.stats = load_stats(self.root)
        self.tasks = load_tasks(self.root)
        self.episodes = load_episodes(self.root)

    def pull_from_repo(
        self,
        allow_patterns: list[str] | str | None = None,
        ignore_patterns: list[str] | str | None = None,
    ) -> None:
        snapshot_download(
            self.repo_id,
            repo_type="dataset",
            revision=self._hub_version,
            local_dir=self.root,
            allow_patterns=allow_patterns,
            ignore_patterns=ignore_patterns,
            local_files_only=self.local_files_only,
        )

    @cached_property
    def _hub_version(self) -> str | None:
        return None if self.local_files_only else get_hub_safe_version(self.repo_id, CODEBASE_VERSION)

    @property
    def _version(self) -> str:
        """Codebase version used to create this dataset."""
        return self.info["codebase_version"]

    def get_data_file_path(self, ep_index: int) -> Path:
        ep_chunk = self.get_episode_chunk(ep_index)
        fpath = self.data_path.format(episode_chunk=ep_chunk, episode_index=ep_index)
        return Path(fpath)

    def get_video_file_path(self, ep_index: int, vid_key: str) -> Path:
        ep_chunk = self.get_episode_chunk(ep_index)
        fpath = self.video_path.format(episode_chunk=ep_chunk, video_key=vid_key, episode_index=ep_index)
        return Path(fpath)

    def get_episode_chunk(self, ep_index: int) -> int:
        return ep_index // self.chunks_size

    @property
    def data_path(self) -> str:
        """Formattable string for the parquet files."""
        return self.info["data_path"]

    @property
    def video_path(self) -> str | None:
        """Formattable string for the video files."""
        return self.info["video_path"]

    @property
    def robot_type(self) -> str | None:
        """Robot type used in recording this dataset."""
        return self.info["robot_type"]

    @property
    def fps(self) -> int:
        """Frames per second used during data collection."""
        return self.info["fps"]

    @property
    def features(self) -> dict[str, dict]:
        """All features contained in the dataset."""
        return self.info["features"]

    @property
    def image_keys(self) -> list[str]:
        """Keys to access visual modalities stored as images."""
        return [key for key, ft in self.features.items() if ft["dtype"] == "image"]

    @property
    def video_keys(self) -> list[str]:
        """Keys to access visual modalities stored as videos."""
        return [key for key, ft in self.features.items() if ft["dtype"] == "video"]

    @property
    def camera_keys(self) -> list[str]:
        """Keys to access visual modalities (regardless of their storage method)."""
        return [key for key, ft in self.features.items() if ft["dtype"] in ["video", "image"]]

    @property
    def names(self) -> dict[str, list | dict]:
        """Names of the various dimensions of vector modalities."""
        return {key: ft["names"] for key, ft in self.features.items()}

    @property
    def shapes(self) -> dict:
        """Shapes for the different features."""
        return {key: tuple(ft["shape"]) for key, ft in self.features.items()}

    @property
    def total_episodes(self) -> int:
        """Total number of episodes available."""
        return self.info["total_episodes"]

    @property
    def total_frames(self) -> int:
        """Total number of frames saved in this dataset."""
        return self.info["total_frames"]

    @property
    def total_tasks(self) -> int:
        """Total number of different tasks performed in this dataset."""
        return self.info["total_tasks"]

    @property
    def total_chunks(self) -> int:
        """Total number of chunks (groups of episodes)."""
        return self.info["total_chunks"]

    @property
    def chunks_size(self) -> int:
        """Max number of episodes per chunk."""
        return self.info["chunks_size"]

    @property
    def task_to_task_index(self) -> dict:
        return {task: task_idx for task_idx, task in self.tasks.items()}

    def get_task_index(self, task: str) -> int:
        """
        Given a task in natural language, returns its task_index if the task already exists in the dataset,
        otherwise creates a new task_index.
        """
        task_index = self.task_to_task_index.get(task, None)
        return task_index if task_index is not None else self.total_tasks

    def save_episode(self, episode_index: int, episode_length: int, task: str, task_index: int) -> None:
        self.info["total_episodes"] += 1
        self.info["total_frames"] += episode_length

        if task_index not in self.tasks:
            self.info["total_tasks"] += 1
            self.tasks[task_index] = task
            task_dict = {
                "task_index": task_index,
                "task": task,
            }
            append_jsonlines(task_dict, self.root / TASKS_PATH)

        chunk = self.get_episode_chunk(episode_index)
        if chunk >= self.total_chunks:
            self.info["total_chunks"] += 1

        self.info["splits"] = {"train": f"0:{self.info['total_episodes']}"}
        self.info["total_videos"] += len(self.video_keys)
        write_json(self.info, self.root / INFO_PATH)

        episode_dict = {
            "episode_index": episode_index,
            "tasks": [task],
            "length": episode_length,
        }
        self.episodes.append(episode_dict)
        append_jsonlines(episode_dict, self.root / EPISODES_PATH)

        # TODO(aliberts): refactor stats in save_episodes
        # image_sampling = int(self.fps / 2)  # sample 2 img/s for the stats
        # ep_stats = compute_episode_stats(episode_buffer, self.features, episode_length, image_sampling=image_sampling)
        # ep_stats = serialize_dict(ep_stats)
        # append_jsonlines(ep_stats, self.root / STATS_PATH)

    def write_video_info(self) -> None:
        """
        Warning: this function writes info from first episode videos, implicitly assuming that all videos have
        been encoded the same way. Also, this means it assumes the first episode exists.
        """
        for key in self.video_keys:
            if not self.features[key].get("info", None):
                video_path = self.root / self.get_video_file_path(ep_index=0, vid_key=key)
                self.info["features"][key]["info"] = get_video_info(video_path)

        write_json(self.info, self.root / INFO_PATH)

    def __repr__(self):
        feature_keys = list(self.features)
        return (
            f"{self.__class__.__name__}({{\n"
            f"    Repository ID: '{self.repo_id}',\n"
            f"    Total episodes: '{self.total_episodes}',\n"
            f"    Total frames: '{self.total_frames}',\n"
            f"    Features: '{feature_keys}',\n"
            "})',\n"
        )

    @classmethod
    def create(
        cls,
        repo_id: str,
        fps: int,
        root: str | Path | None = None,
        robot: Robot | None = None,
        robot_type: str | None = None,
        features: dict | None = None,
        use_videos: bool = True,
    ) -> "LeRobotDatasetMetadata":
        """Creates metadata for a LeRobotDataset."""
        obj = cls.__new__(cls)
        obj.repo_id = repo_id
        obj.root = Path(root) if root is not None else LEROBOT_HOME / repo_id

        obj.root.mkdir(parents=True, exist_ok=False)

        if robot is not None:
            features = get_features_from_robot(robot, use_videos)
            robot_type = robot.robot_type
            if not all(cam.fps == fps for cam in robot.cameras.values()):
                logging.warning(
                    f"Some cameras in your {robot.robot_type} robot don't have an fps matching the fps of your dataset."
                    "In this case, frames from lower fps cameras will be repeated to fill in the blanks."
                )
<<<<<<< HEAD
        elif robot_type is None or features is None:
=======
        elif features is None:
>>>>>>> 32eb0cec
            raise ValueError(
                "Dataset features must either come from a Robot or explicitly passed upon creation."
            )
        else:
            # TODO(aliberts, rcadene): implement sanity check for features
            features = {**features, **DEFAULT_FEATURES}

        obj.tasks, obj.stats, obj.episodes = {}, {}, []
        obj.info = create_empty_dataset_info(CODEBASE_VERSION, fps, robot_type, features, use_videos)
        if len(obj.video_keys) > 0 and not use_videos:
            raise ValueError()
        write_json(obj.info, obj.root / INFO_PATH)
        obj.local_files_only = True
        return obj


class LeRobotDataset(torch.utils.data.Dataset):
    def __init__(
        self,
        repo_id: str,
        root: str | Path | None = None,
        episodes: list[int] | None = None,
        image_transforms: Callable | None = None,
        delta_timestamps: dict[list[float]] | None = None,
        tolerance_s: float = 1e-4,
        download_videos: bool = True,
        local_files_only: bool = False,
        video_backend: str | None = None,
    ):
        """
        2 modes are available for instantiating this class, depending on 2 different use cases:

        1. Your dataset already exists:
            - On your local disk in the 'root' folder. This is typically the case when you recorded your
              dataset locally and you may or may not have pushed it to the hub yet. Instantiating this class
              with 'root' will load your dataset directly from disk. This can happen while you're offline (no
              internet connection), in that case, use local_files_only=True.

            - On the Hugging Face Hub at the address https://huggingface.co/datasets/{repo_id} and not on
              your local disk in the 'root' folder. Instantiating this class with this 'repo_id' will download
              the dataset from that address and load it, pending your dataset is compliant with
              codebase_version v2.0. If your dataset has been created before this new format, you will be
              prompted to convert it using our conversion script from v1.6 to v2.0, which you can find at
              lerobot/common/datasets/v2/convert_dataset_v1_to_v2.py.


        2. Your dataset doesn't already exists (either on local disk or on the Hub): you can create an empty
           LeRobotDataset with the 'create' classmethod. This can be used for recording a dataset or port an
           existing dataset to the LeRobotDataset format.


        In terms of files, LeRobotDataset encapsulates 3 main things:
            - metadata:
                - info contains various information about the dataset like shapes, keys, fps etc.
                - stats stores the dataset statistics of the different modalities for normalization
                - tasks contains the prompts for each task of the dataset, which can be used for
                  task-conditionned training.
            - hf_dataset (from datasets.Dataset), which will read any values from parquet files.
            - videos (optional) from which frames are loaded to be synchronous with data from parquet files.

        A typical LeRobotDataset looks like this from its root path:
        .
        ├── data
        │   ├── chunk-000
        │   │   ├── episode_000000.parquet
        │   │   ├── episode_000001.parquet
        │   │   ├── episode_000002.parquet
        │   │   └── ...
        │   ├── chunk-001
        │   │   ├── episode_001000.parquet
        │   │   ├── episode_001001.parquet
        │   │   ├── episode_001002.parquet
        │   │   └── ...
        │   └── ...
        ├── meta
        │   ├── episodes.jsonl
        │   ├── info.json
        │   ├── stats.json
        │   └── tasks.jsonl
        └── videos
            ├── chunk-000
            │   ├── observation.images.laptop
            │   │   ├── episode_000000.mp4
            │   │   ├── episode_000001.mp4
            │   │   ├── episode_000002.mp4
            │   │   └── ...
            │   ├── observation.images.phone
            │   │   ├── episode_000000.mp4
            │   │   ├── episode_000001.mp4
            │   │   ├── episode_000002.mp4
            │   │   └── ...
            ├── chunk-001
            └── ...

        Note that this file-based structure is designed to be as versatile as possible. The files are split by
        episodes which allows a more granular control over which episodes one wants to use and download. The
        structure of the dataset is entirely described in the info.json file, which can be easily downloaded
        or viewed directly on the hub before downloading any actual data. The type of files used are very
        simple and do not need complex tools to be read, it only uses .parquet, .json and .mp4 files (and .md
        for the README).

        Args:
            repo_id (str): This is the repo id that will be used to fetch the dataset. Locally, the dataset
                will be stored under root/repo_id.
            root (Path | None, optional): Local directory to use for downloading/writing files. You can also
                set the LEROBOT_HOME environment variable to point to a different location. Defaults to
                '~/.cache/huggingface/lerobot'.
            episodes (list[int] | None, optional): If specified, this will only load episodes specified by
                their episode_index in this list. Defaults to None.
            image_transforms (Callable | None, optional): You can pass standard v2 image transforms from
                torchvision.transforms.v2 here which will be applied to visual modalities (whether they come
                from videos or images). Defaults to None.
            delta_timestamps (dict[list[float]] | None, optional): _description_. Defaults to None.
            tolerance_s (float, optional): Tolerance in seconds used to ensure data timestamps are actually in
                sync with the fps value. It is used at the init of the dataset to make sure that each
                timestamps is separated to the next by 1/fps +/- tolerance_s. This also applies to frames
                decoded from video files. It is also used to check that `delta_timestamps` (when provided) are
                multiples of 1/fps. Defaults to 1e-4.
            download_videos (bool, optional): Flag to download the videos. Note that when set to True but the
                video files are already present on local disk, they won't be downloaded again. Defaults to
                True.
            local_files_only (bool, optional): Flag to use local files only. If True, no requests to the hub
                will be made. Defaults to False.
            video_backend (str | None, optional): Video backend to use for decoding videos. There is currently
                a single option which is the pyav decoder used by Torchvision. Defaults to pyav.
        """
        super().__init__()
        self.repo_id = repo_id
        self.root = Path(root) if root else LEROBOT_HOME / repo_id
        self.image_transforms = image_transforms
        self.delta_timestamps = delta_timestamps
        self.episodes = episodes
        self.tolerance_s = tolerance_s
        self.video_backend = video_backend if video_backend else "pyav"
        self.delta_indices = None
        self.local_files_only = local_files_only

        # Unused attributes
        self.image_writer = None
        self.episode_buffer = None

        self.root.mkdir(exist_ok=True, parents=True)

        # Load metadata
        self.meta = LeRobotDatasetMetadata(self.repo_id, self.root, self.local_files_only)

        # Check version
        check_version_compatibility(self.repo_id, self.meta._version, CODEBASE_VERSION)

        # Load actual data
        self.download_episodes(download_videos)
        self.hf_dataset = self.load_hf_dataset()
        self.episode_data_index = get_episode_data_index(self.meta.episodes, self.episodes)

        # Check timestamps
        check_timestamps_sync(self.hf_dataset, self.episode_data_index, self.fps, self.tolerance_s)

        # Setup delta_indices
        if self.delta_timestamps is not None:
            check_delta_timestamps(self.delta_timestamps, self.fps, self.tolerance_s)
            self.delta_indices = get_delta_indices(self.delta_timestamps, self.fps)

        # Available stats implies all videos have been encoded and dataset is iterable
        self.consolidated = self.meta.stats is not None

    def push_to_hub(
        self,
        tags: list | None = None,
        license: str | None = "apache-2.0",
        push_videos: bool = True,
        private: bool = False,
        **card_kwargs,
    ) -> None:
        if not self.consolidated:
            logging.warning(
                "You are trying to upload to the hub a LeRobotDataset that has not been consolidated yet. "
                "Consolidating first."
            )
            self.consolidate()

        ignore_patterns = ["images/"]
        if not push_videos:
            ignore_patterns.append("videos/")

        create_repo(
            repo_id=self.repo_id,
            private=private,
            repo_type="dataset",
            exist_ok=True,
        )

        upload_folder(
            repo_id=self.repo_id,
            folder_path=self.root,
            repo_type="dataset",
            ignore_patterns=ignore_patterns,
        )
        card = create_lerobot_dataset_card(
            tags=tags, dataset_info=self.meta.info, license=license, **card_kwargs
        )
        card.push_to_hub(repo_id=self.repo_id, repo_type="dataset")
        create_branch(repo_id=self.repo_id, branch=CODEBASE_VERSION, repo_type="dataset")

    def pull_from_repo(
        self,
        allow_patterns: list[str] | str | None = None,
        ignore_patterns: list[str] | str | None = None,
    ) -> None:
        snapshot_download(
            self.repo_id,
            repo_type="dataset",
            revision=self.meta._hub_version,
            local_dir=self.root,
            allow_patterns=allow_patterns,
            ignore_patterns=ignore_patterns,
            local_files_only=self.local_files_only,
        )

    def download_episodes(self, download_videos: bool = True) -> None:
        """Downloads the dataset from the given 'repo_id' at the provided version. If 'episodes' is given, this
        will only download those episodes (selected by their episode_index). If 'episodes' is None, the whole
        dataset will be downloaded. Thanks to the behavior of snapshot_download, if the files are already present
        in 'local_dir', they won't be downloaded again.
        """
        # TODO(rcadene, aliberts): implement faster transfer
        # https://huggingface.co/docs/huggingface_hub/en/guides/download#faster-downloads
        files = None
        ignore_patterns = None if download_videos else "videos/"
        if self.episodes is not None:
            files = [str(self.meta.get_data_file_path(ep_idx)) for ep_idx in self.episodes]
            if len(self.meta.video_keys) > 0 and download_videos:
                video_files = [
                    str(self.meta.get_video_file_path(ep_idx, vid_key))
                    for vid_key in self.meta.video_keys
                    for ep_idx in self.episodes
                ]
                files += video_files

        self.pull_from_repo(allow_patterns=files, ignore_patterns=ignore_patterns)

    def load_hf_dataset(self) -> datasets.Dataset:
        """hf_dataset contains all the observations, states, actions, rewards, etc."""
        if self.episodes is None:
            path = str(self.root / "data")
            hf_dataset = load_dataset("parquet", data_dir=path, split="train")
        else:
            files = [str(self.root / self.meta.get_data_file_path(ep_idx)) for ep_idx in self.episodes]
            hf_dataset = load_dataset("parquet", data_files=files, split="train")

        # TODO(aliberts): hf_dataset.set_format("torch")
        hf_dataset.set_transform(hf_transform_to_torch)

        return hf_dataset

    @property
    def fps(self) -> int:
        """Frames per second used during data collection."""
        return self.meta.fps

    @property
    def num_frames(self) -> int:
        """Number of frames in selected episodes."""
        return len(self.hf_dataset) if self.hf_dataset is not None else self.meta.total_frames

    @property
    def num_episodes(self) -> int:
        """Number of episodes selected."""
        return len(self.episodes) if self.episodes is not None else self.meta.total_episodes

    @property
    def features(self) -> dict[str, dict]:
        return self.meta.features

    @property
    def hf_features(self) -> datasets.Features:
        """Features of the hf_dataset."""
        if self.hf_dataset is not None:
            return self.hf_dataset.features
        else:
            return get_hf_features_from_features(self.features)

    def _get_query_indices(self, idx: int, ep_idx: int) -> tuple[dict[str, list[int | bool]]]:
        ep_start = self.episode_data_index["from"][ep_idx]
        ep_end = self.episode_data_index["to"][ep_idx]
        query_indices = {
            key: [max(ep_start.item(), min(ep_end.item() - 1, idx + delta)) for delta in delta_idx]
            for key, delta_idx in self.delta_indices.items()
        }
        padding = {  # Pad values outside of current episode range
            f"{key}_is_pad": torch.BoolTensor(
                [(idx + delta < ep_start.item()) | (idx + delta >= ep_end.item()) for delta in delta_idx]
            )
            for key, delta_idx in self.delta_indices.items()
        }
        return query_indices, padding

    def _get_query_timestamps(
        self,
        current_ts: float,
        query_indices: dict[str, list[int]] | None = None,
    ) -> dict[str, list[float]]:
        query_timestamps = {}
        for key in self.meta.video_keys:
            if query_indices is not None and key in query_indices:
                timestamps = self.hf_dataset.select(query_indices[key])["timestamp"]
                query_timestamps[key] = torch.stack(timestamps).tolist()
            else:
                query_timestamps[key] = [current_ts]

        return query_timestamps

    def _query_hf_dataset(self, query_indices: dict[str, list[int]]) -> dict:
        return {
            key: torch.stack(self.hf_dataset.select(q_idx)[key])
            for key, q_idx in query_indices.items()
            if key not in self.meta.video_keys
        }

    def _query_videos(self, query_timestamps: dict[str, list[float]], ep_idx: int) -> dict:
        """Note: When using data workers (e.g. DataLoader with num_workers>0), do not call this function
        in the main process (e.g. by using a second Dataloader with num_workers=0). It will result in a
        Segmentation Fault. This probably happens because a memory reference to the video loader is created in
        the main process and a subprocess fails to access it.
        """
        item = {}
        for vid_key, query_ts in query_timestamps.items():
            video_path = self.root / self.meta.get_video_file_path(ep_idx, vid_key)
            frames = decode_video_frames_torchvision(
                video_path, query_ts, self.tolerance_s, self.video_backend
            )
            item[vid_key] = frames.squeeze(0)

        return item

    def _add_padding_keys(self, item: dict, padding: dict[str, list[bool]]) -> dict:
        for key, val in padding.items():
            item[key] = torch.BoolTensor(val)
        return item

    def __len__(self):
        return self.num_frames

    def __getitem__(self, idx) -> dict:
        item = self.hf_dataset[idx]
        ep_idx = item["episode_index"].item()

        query_indices = None
        if self.delta_indices is not None:
            current_ep_idx = self.episodes.index(ep_idx) if self.episodes is not None else ep_idx
            query_indices, padding = self._get_query_indices(idx, current_ep_idx)
            query_result = self._query_hf_dataset(query_indices)
            item = {**item, **padding}
            for key, val in query_result.items():
                item[key] = val

        if len(self.meta.video_keys) > 0:
            current_ts = item["timestamp"].item()
            query_timestamps = self._get_query_timestamps(current_ts, query_indices)
            video_frames = self._query_videos(query_timestamps, ep_idx)
            item = {**video_frames, **item}

        if self.image_transforms is not None:
            image_keys = self.meta.camera_keys
            for cam in image_keys:
                item[cam] = self.image_transforms(item[cam])

        return item

    def __repr__(self):
        feature_keys = list(self.features)
        return (
            f"{self.__class__.__name__}({{\n"
            f"    Repository ID: '{self.repo_id}',\n"
            f"    Number of selected episodes: '{self.num_episodes}',\n"
            f"    Number of selected samples: '{self.num_frames}',\n"
            f"    Features: '{feature_keys}',\n"
            "})',\n"
        )

    def create_episode_buffer(self, episode_index: int | None = None) -> dict:
        current_ep_idx = self.meta.total_episodes if episode_index is None else episode_index
        return {
            "size": 0,
            **{key: current_ep_idx if key == "episode_index" else [] for key in self.features},
        }

    def _get_image_file_path(self, episode_index: int, image_key: str, frame_index: int) -> Path:
        fpath = DEFAULT_IMAGE_PATH.format(
            image_key=image_key, episode_index=episode_index, frame_index=frame_index
        )
        return self.root / fpath

    def _save_image(self, image: torch.Tensor | np.ndarray | PIL.Image.Image, fpath: Path) -> None:
        if self.image_writer is None:
            if isinstance(image, torch.Tensor):
                image = image.cpu().numpy()
            write_image(image, fpath)
        else:
            self.image_writer.save_image(image=image, fpath=fpath)

    def add_frame(self, frame: dict) -> None:
        """
        This function only adds the frame to the episode_buffer. Apart from images — which are written in a
        temporary directory — nothing is written to disk. To save those frames, the 'save_episode()' method
        then needs to be called.
        """
        # TODO(aliberts, rcadene): Add sanity check for the input, check it's numpy or torch,
        # check the dtype and shape matches, etc.

        if self.episode_buffer is None:
            self.episode_buffer = self.create_episode_buffer()

        frame_index = self.episode_buffer["size"]
        timestamp = frame.pop("timestamp") if "timestamp" in frame else frame_index / self.fps
        self.episode_buffer["frame_index"].append(frame_index)
        self.episode_buffer["timestamp"].append(timestamp)

        for key in frame:
            if key not in self.features:
                raise ValueError(key)

            if self.features[key]["dtype"] not in ["image", "video"]:
                item = frame[key].numpy() if isinstance(frame[key], torch.Tensor) else frame[key]
                self.episode_buffer[key].append(item)
            elif self.features[key]["dtype"] in ["image", "video"]:
                img_path = self._get_image_file_path(
                    episode_index=self.episode_buffer["episode_index"], image_key=key, frame_index=frame_index
                )
                if frame_index == 0:
                    img_path.parent.mkdir(parents=True, exist_ok=True)
                self._save_image(frame[key], img_path)
                self.episode_buffer[key].append(str(img_path))

        self.episode_buffer["size"] += 1

    def save_episode(self, task: str, encode_videos: bool = True, episode_data: dict | None = None) -> None:
        """
        This will save to disk the current episode in self.episode_buffer. Note that since it affects files on
        disk, it sets self.consolidated to False to ensure proper consolidation later on before uploading to
        the hub.

        Use 'encode_videos' if you want to encode videos during the saving of this episode. Otherwise,
        you can do it later with dataset.consolidate(). This is to give more flexibility on when to spend
        time for video encoding.
        """
        if not episode_data:
            episode_buffer = self.episode_buffer

        episode_length = episode_buffer.pop("size")
        episode_index = episode_buffer["episode_index"]
        if episode_index != self.meta.total_episodes:
            # TODO(aliberts): Add option to use existing episode_index
            raise NotImplementedError(
                "You might have manually provided the episode_buffer with an episode_index that doesn't "
                "match the total number of episodes in the dataset. This is not supported for now."
            )

        if episode_length == 0:
            raise ValueError(
                "You must add one or several frames with `add_frame` before calling `add_episode`."
            )

        task_index = self.meta.get_task_index(task)

        if not set(episode_buffer.keys()) == set(self.features):
            raise ValueError()

        for key, ft in self.features.items():
            if key == "index":
                episode_buffer[key] = np.arange(
                    self.meta.total_frames, self.meta.total_frames + episode_length
                )
            elif key == "episode_index":
                episode_buffer[key] = np.full((episode_length,), episode_index)
            elif key == "task_index":
                episode_buffer[key] = np.full((episode_length,), task_index)
            elif ft["dtype"] in ["image", "video"]:
                continue
            elif len(ft["shape"]) == 1 and ft["shape"][0] == 1:
                episode_buffer[key] = np.array(episode_buffer[key], dtype=ft["dtype"])
            elif len(ft["shape"]) == 1 and ft["shape"][0] > 1:
                episode_buffer[key] = np.stack(episode_buffer[key])
            else:
                raise ValueError(key)

        self._wait_image_writer()
        self._save_episode_table(episode_buffer, episode_index)

        self.meta.save_episode(episode_index, episode_length, task, task_index)

        if encode_videos and len(self.meta.video_keys) > 0:
            video_paths = self.encode_episode_videos(episode_index)
            for key in self.meta.video_keys:
                episode_buffer[key] = video_paths[key]

        if not episode_data:  # Reset the buffer
            self.episode_buffer = self.create_episode_buffer()

        self.consolidated = False

    def _save_episode_table(self, episode_buffer: dict, episode_index: int) -> None:
        episode_dict = {key: episode_buffer[key] for key in self.hf_features}
        ep_dataset = datasets.Dataset.from_dict(episode_dict, features=self.hf_features, split="train")
        ep_data_path = self.root / self.meta.get_data_file_path(ep_index=episode_index)
        ep_data_path.parent.mkdir(parents=True, exist_ok=True)
        write_parquet(ep_dataset, ep_data_path)

    def clear_episode_buffer(self) -> None:
        episode_index = self.episode_buffer["episode_index"]
        if self.image_writer is not None:
            for cam_key in self.meta.camera_keys:
                img_dir = self._get_image_file_path(
                    episode_index=episode_index, image_key=cam_key, frame_index=0
                ).parent
                if img_dir.is_dir():
                    shutil.rmtree(img_dir)

        # Reset the buffer
        self.episode_buffer = self.create_episode_buffer()

    def start_image_writer(self, num_processes: int = 0, num_threads: int = 4) -> None:
        if isinstance(self.image_writer, AsyncImageWriter):
            logging.warning(
                "You are starting a new AsyncImageWriter that is replacing an already existing one in the dataset."
            )

        self.image_writer = AsyncImageWriter(
            num_processes=num_processes,
            num_threads=num_threads,
        )

    def stop_image_writer(self) -> None:
        """
        Whenever wrapping this dataset inside a parallelized DataLoader, this needs to be called first to
        remove the image_write in order for the LeRobotDataset object to be pickleable and parallelized.
        """
        if self.image_writer is not None:
            self.image_writer.stop()
            self.image_writer = None

    def _wait_image_writer(self) -> None:
        """Wait for asynchronous image writer to finish."""
        if self.image_writer is not None:
            self.image_writer.wait_until_done()

    def encode_videos(self) -> None:
        """
        Use ffmpeg to convert frames stored as png into mp4 videos.
        Note: `encode_video_frames` is a blocking call. Making it asynchronous shouldn't speedup encoding,
        since video encoding with ffmpeg is already using multithreading.
        """
        for ep_idx in range(self.meta.total_episodes):
            self.encode_episode_videos(ep_idx)

    def encode_episode_videos(self, episode_index: int) -> dict:
        """
        Use ffmpeg to convert frames stored as png into mp4 videos.
        Note: `encode_video_frames` is a blocking call. Making it asynchronous shouldn't speedup encoding,
        since video encoding with ffmpeg is already using multithreading.
        """
        video_paths = {}
        for key in self.meta.video_keys:
            video_path = self.root / self.meta.get_video_file_path(episode_index, key)
            video_paths[key] = str(video_path)
            if video_path.is_file():
                # Skip if video is already encoded. Could be the case when resuming data recording.
                continue
            img_dir = self._get_image_file_path(
                episode_index=episode_index, image_key=key, frame_index=0
            ).parent
            encode_video_frames(img_dir, video_path, self.fps, overwrite=True)

        return video_paths

    def consolidate(self, run_compute_stats: bool = True, keep_image_files: bool = False) -> None:
        self.hf_dataset = self.load_hf_dataset()
        self.episode_data_index = get_episode_data_index(self.meta.episodes, self.episodes)
        check_timestamps_sync(self.hf_dataset, self.episode_data_index, self.fps, self.tolerance_s)

        if len(self.meta.video_keys) > 0:
            self.encode_videos()
            self.meta.write_video_info()

        if not keep_image_files:
            img_dir = self.root / "images"
            if img_dir.is_dir():
                shutil.rmtree(self.root / "images")

        video_files = list(self.root.rglob("*.mp4"))
        assert len(video_files) == self.num_episodes * len(self.meta.video_keys)

        parquet_files = list(self.root.rglob("*.parquet"))
        assert len(parquet_files) == self.num_episodes

        if run_compute_stats:
            self.stop_image_writer()
            # TODO(aliberts): refactor stats in save_episodes
            self.meta.stats = compute_stats(self)
            serialized_stats = serialize_dict(self.meta.stats)
            write_json(serialized_stats, self.root / STATS_PATH)
            self.consolidated = True
        else:
            logging.warning(
                "Skipping computation of the dataset statistics, dataset is not fully consolidated."
            )

    @classmethod
    def create(
        cls,
        repo_id: str,
        fps: int,
        root: str | Path | None = None,
        robot: Robot | None = None,
        robot_type: str | None = None,
        features: dict | None = None,
        use_videos: bool = True,
        tolerance_s: float = 1e-4,
        image_writer_processes: int = 0,
        image_writer_threads: int = 0,
        video_backend: str | None = None,
    ) -> "LeRobotDataset":
        """Create a LeRobot Dataset from scratch in order to record data."""
        obj = cls.__new__(cls)
        obj.meta = LeRobotDatasetMetadata.create(
            repo_id=repo_id,
            fps=fps,
            root=root,
            robot=robot,
            robot_type=robot_type,
            features=features,
            use_videos=use_videos,
        )
        obj.repo_id = obj.meta.repo_id
        obj.root = obj.meta.root
        obj.local_files_only = obj.meta.local_files_only
        obj.tolerance_s = tolerance_s
        obj.image_writer = None

        if image_writer_processes or image_writer_threads:
            obj.start_image_writer(image_writer_processes, image_writer_threads)

        # TODO(aliberts, rcadene, alexander-soare): Merge this with OnlineBuffer/DataBuffer
        obj.episode_buffer = obj.create_episode_buffer()

        # This bool indicates that the current LeRobotDataset instance is in sync with the files on disk. It
        # is used to know when certain operations are need (for instance, computing dataset statistics). In
        # order to be able to push the dataset to the hub, it needs to be consolidated first by calling
        # self.consolidate().
        obj.consolidated = True

        obj.episodes = None
        obj.hf_dataset = None
        obj.image_transforms = None
        obj.delta_timestamps = None
        obj.delta_indices = None
        obj.episode_data_index = None
        obj.video_backend = video_backend if video_backend is not None else "pyav"
        return obj


class MultiLeRobotDataset(torch.utils.data.Dataset):
    """A dataset consisting of multiple underlying `LeRobotDataset`s.

    The underlying `LeRobotDataset`s are effectively concatenated, and this class adopts much of the API
    structure of `LeRobotDataset`.
    """

    def __init__(
        self,
        repo_ids: list[str],
        root: str | Path | None = None,
        episodes: dict | None = None,
        image_transforms: Callable | None = None,
        delta_timestamps: dict[list[float]] | None = None,
        tolerances_s: dict | None = None,
        download_videos: bool = True,
        local_files_only: bool = False,
        video_backend: str | None = None,
    ):
        super().__init__()
        self.repo_ids = repo_ids
        self.root = Path(root) if root else LEROBOT_HOME
        self.tolerances_s = tolerances_s if tolerances_s else {repo_id: 1e-4 for repo_id in repo_ids}
        # Construct the underlying datasets passing everything but `transform` and `delta_timestamps` which
        # are handled by this class.
        self._datasets = [
            LeRobotDataset(
                repo_id,
                root=self.root / repo_id,
                episodes=episodes[repo_id] if episodes else None,
                image_transforms=image_transforms,
                delta_timestamps=delta_timestamps,
                tolerance_s=self.tolerances_s[repo_id],
                download_videos=download_videos,
                local_files_only=local_files_only,
                video_backend=video_backend,
            )
            for repo_id in repo_ids
        ]

        # Disable any data keys that are not common across all of the datasets. Note: we may relax this
        # restriction in future iterations of this class. For now, this is necessary at least for being able
        # to use PyTorch's default DataLoader collate function.
        self.disabled_features = set()
        intersection_features = set(self._datasets[0].features)
        for ds in self._datasets:
            intersection_features.intersection_update(ds.features)
        if len(intersection_features) == 0:
            raise RuntimeError(
                "Multiple datasets were provided but they had no keys common to all of them. "
                "The multi-dataset functionality currently only keeps common keys."
            )
        for repo_id, ds in zip(self.repo_ids, self._datasets, strict=True):
            extra_keys = set(ds.features).difference(intersection_features)
            logging.warning(
                f"keys {extra_keys} of {repo_id} were disabled as they are not contained in all the "
                "other datasets."
            )
            self.disabled_features.update(extra_keys)

        self.image_transforms = image_transforms
        self.delta_timestamps = delta_timestamps
        self.stats = aggregate_stats(self._datasets)

    @property
    def repo_id_to_index(self):
        """Return a mapping from dataset repo_id to a dataset index automatically created by this class.

        This index is incorporated as a data key in the dictionary returned by `__getitem__`.
        """
        return {repo_id: i for i, repo_id in enumerate(self.repo_ids)}

    @property
    def repo_index_to_id(self):
        """Return the inverse mapping if repo_id_to_index."""
        return {v: k for k, v in self.repo_id_to_index}

    @property
    def fps(self) -> int:
        """Frames per second used during data collection.

        NOTE: Fow now, this relies on a check in __init__ to make sure all sub-datasets have the same info.
        """
        return self._datasets[0].meta.info["fps"]

    @property
    def video(self) -> bool:
        """Returns True if this dataset loads video frames from mp4 files.

        Returns False if it only loads images from png files.

        NOTE: Fow now, this relies on a check in __init__ to make sure all sub-datasets have the same info.
        """
        return self._datasets[0].meta.info.get("video", False)

    @property
    def features(self) -> datasets.Features:
        features = {}
        for dataset in self._datasets:
            features.update({k: v for k, v in dataset.hf_features.items() if k not in self.disabled_features})
        return features

    @property
    def camera_keys(self) -> list[str]:
        """Keys to access image and video stream from cameras."""
        keys = []
        for key, feats in self.features.items():
            if isinstance(feats, (datasets.Image, VideoFrame)):
                keys.append(key)
        return keys

    @property
    def video_frame_keys(self) -> list[str]:
        """Keys to access video frames that requires to be decoded into images.

        Note: It is empty if the dataset contains images only,
        or equal to `self.cameras` if the dataset contains videos only,
        or can even be a subset of `self.cameras` in a case of a mixed image/video dataset.
        """
        video_frame_keys = []
        for key, feats in self.features.items():
            if isinstance(feats, VideoFrame):
                video_frame_keys.append(key)
        return video_frame_keys

    @property
    def num_frames(self) -> int:
        """Number of samples/frames."""
        return sum(d.num_frames for d in self._datasets)

    @property
    def num_episodes(self) -> int:
        """Number of episodes."""
        return sum(d.num_episodes for d in self._datasets)

    @property
    def tolerance_s(self) -> float:
        """Tolerance in seconds used to discard loaded frames when their timestamps
        are not close enough from the requested frames. It is only used when `delta_timestamps`
        is provided or when loading video frames from mp4 files.
        """
        # 1e-4 to account for possible numerical error
        return 1 / self.fps - 1e-4

    def __len__(self):
        return self.num_frames

    def __getitem__(self, idx: int) -> dict[str, torch.Tensor]:
        if idx >= len(self):
            raise IndexError(f"Index {idx} out of bounds.")
        # Determine which dataset to get an item from based on the index.
        start_idx = 0
        dataset_idx = 0
        for dataset in self._datasets:
            if idx >= start_idx + dataset.num_frames:
                start_idx += dataset.num_frames
                dataset_idx += 1
                continue
            break
        else:
            raise AssertionError("We expect the loop to break out as long as the index is within bounds.")
        item = self._datasets[dataset_idx][idx - start_idx]
        item["dataset_index"] = torch.tensor(dataset_idx)
        for data_key in self.disabled_features:
            if data_key in item:
                del item[data_key]

        return item

    def __repr__(self):
        return (
            f"{self.__class__.__name__}(\n"
            f"  Repository IDs: '{self.repo_ids}',\n"
            f"  Number of Samples: {self.num_frames},\n"
            f"  Number of Episodes: {self.num_episodes},\n"
            f"  Type: {'video (.mp4)' if self.video else 'image (.png)'},\n"
            f"  Recorded Frames per Second: {self.fps},\n"
            f"  Camera Keys: {self.camera_keys},\n"
            f"  Video Frame Keys: {self.video_frame_keys if self.video else 'N/A'},\n"
            f"  Transformations: {self.image_transforms},\n"
            f")"
        )<|MERGE_RESOLUTION|>--- conflicted
+++ resolved
@@ -298,11 +298,7 @@
                     f"Some cameras in your {robot.robot_type} robot don't have an fps matching the fps of your dataset."
                     "In this case, frames from lower fps cameras will be repeated to fill in the blanks."
                 )
-<<<<<<< HEAD
-        elif robot_type is None or features is None:
-=======
         elif features is None:
->>>>>>> 32eb0cec
             raise ValueError(
                 "Dataset features must either come from a Robot or explicitly passed upon creation."
             )
