#!/usr/bin/env python

# Copyright 2024 The HuggingFace Inc. team. All rights reserved.
#
# Licensed under the Apache License, Version 2.0 (the "License");
# you may not use this file except in compliance with the License.
# You may obtain a copy of the License at
#
#     http://www.apache.org/licenses/LICENSE-2.0
#
# Unless required by applicable law or agreed to in writing, software
# distributed under the License is distributed on an "AS IS" BASIS,
# WITHOUT WARRANTIES OR CONDITIONS OF ANY KIND, either express or implied.
# See the License for the specific language governing permissions and
# limitations under the License.
import logging
import os
import shutil
from functools import cached_property
from pathlib import Path
from typing import Callable

import datasets
import numpy as np
import PIL.Image
import torch
import torch.utils
from datasets import load_dataset
from huggingface_hub import create_repo, snapshot_download, upload_folder

from lerobot.common.datasets.compute_stats import aggregate_stats, compute_stats
from lerobot.common.datasets.image_writer import AsyncImageWriter, write_image
from lerobot.common.datasets.utils import (
    DEFAULT_FEATURES,
    DEFAULT_IMAGE_PATH,
    EPISODES_PATH,
    INFO_PATH,
    STATS_PATH,
    TASKS_PATH,
    append_jsonlines,
    check_delta_timestamps,
    check_timestamps_sync,
    check_version_compatibility,
    create_branch,
    create_empty_dataset_info,
    create_lerobot_dataset_card,
    get_delta_indices,
    get_episode_data_index,
    get_features_from_robot,
    get_hf_features_from_features,
    get_hub_safe_version,
    hf_transform_to_torch,
    load_episodes,
    load_info,
    load_stats,
    load_tasks,
    serialize_dict,
    write_json,
    write_parquet,
)
from lerobot.common.datasets.video_utils import (
    VideoFrame,
    decode_video_frames_torchvision,
    encode_video_frames,
    get_video_info,
)
from lerobot.common.robot_devices.robots.utils import Robot

# For maintainers, see lerobot/common/datasets/push_dataset_to_hub/CODEBASE_VERSION.md
CODEBASE_VERSION = "v2.0"
LEROBOT_HOME = Path(os.getenv("LEROBOT_HOME", "~/.cache/huggingface/lerobot")).expanduser()


class LeRobotDatasetMetadata:
    def __init__(
        self,
        repo_id: str,
        root: str | Path | None = None,
        local_files_only: bool = False,
    ):
        self.repo_id = repo_id
        self.root = Path(root) if root is not None else LEROBOT_HOME / repo_id
        self.local_files_only = local_files_only

        # Load metadata
        (self.root / "meta").mkdir(exist_ok=True, parents=True)
        self.pull_from_repo(allow_patterns="meta/")
        self.info = load_info(self.root)
        self.stats = load_stats(self.root)
        self.tasks = load_tasks(self.root)
        self.episodes = load_episodes(self.root)

    def pull_from_repo(
        self,
        allow_patterns: list[str] | str | None = None,
        ignore_patterns: list[str] | str | None = None,
    ) -> None:
        snapshot_download(
            self.repo_id,
            repo_type="dataset",
            revision=self._hub_version,
            local_dir=self.root,
            allow_patterns=allow_patterns,
            ignore_patterns=ignore_patterns,
            local_files_only=self.local_files_only,
        )

    @cached_property
    def _hub_version(self) -> str | None:
        return None if self.local_files_only else get_hub_safe_version(self.repo_id, CODEBASE_VERSION)

    @property
    def _version(self) -> str:
        """Codebase version used to create this dataset."""
        return self.info["codebase_version"]

    def get_data_file_path(self, ep_index: int) -> Path:
        ep_chunk = self.get_episode_chunk(ep_index)
        fpath = self.data_path.format(episode_chunk=ep_chunk, episode_index=ep_index)
        return Path(fpath)

    def get_video_file_path(self, ep_index: int, vid_key: str) -> Path:
        ep_chunk = self.get_episode_chunk(ep_index)
        fpath = self.video_path.format(episode_chunk=ep_chunk, video_key=vid_key, episode_index=ep_index)
        return Path(fpath)

    def get_episode_chunk(self, ep_index: int) -> int:
        return ep_index // self.chunks_size

    @property
    def data_path(self) -> str:
        """Formattable string for the parquet files."""
        return self.info["data_path"]

    @property
    def video_path(self) -> str | None:
        """Formattable string for the video files."""
        return self.info["video_path"]

    @property
    def robot_type(self) -> str | None:
        """Robot type used in recording this dataset."""
        return self.info["robot_type"]

    @property
    def fps(self) -> int:
        """Frames per second used during data collection."""
        return self.info["fps"]

    @property
    def features(self) -> dict[str, dict]:
        """All features contained in the dataset."""
        return self.info["features"]

    @property
    def image_keys(self) -> list[str]:
        """Keys to access visual modalities stored as images."""
        return [key for key, ft in self.features.items() if ft["dtype"] == "image"]

    @property
    def video_keys(self) -> list[str]:
        """Keys to access visual modalities stored as videos."""
        return [key for key, ft in self.features.items() if ft["dtype"] == "video"]

    @property
    def camera_keys(self) -> list[str]:
        """Keys to access visual modalities (regardless of their storage method)."""
        return [key for key, ft in self.features.items() if ft["dtype"] in ["video", "image"]]

    @property
    def names(self) -> dict[str, list | dict]:
        """Names of the various dimensions of vector modalities."""
        return {key: ft["names"] for key, ft in self.features.items()}

    @property
    def shapes(self) -> dict:
        """Shapes for the different features."""
        return {key: tuple(ft["shape"]) for key, ft in self.features.items()}

    @property
    def total_episodes(self) -> int:
        """Total number of episodes available."""
        return self.info["total_episodes"]

    @property
    def total_frames(self) -> int:
        """Total number of frames saved in this dataset."""
        return self.info["total_frames"]

    @property
    def total_tasks(self) -> int:
        """Total number of different tasks performed in this dataset."""
        return self.info["total_tasks"]

    @property
    def total_chunks(self) -> int:
        """Total number of chunks (groups of episodes)."""
        return self.info["total_chunks"]

    @property
    def chunks_size(self) -> int:
        """Max number of episodes per chunk."""
        return self.info["chunks_size"]

    @property
    def task_to_task_index(self) -> dict:
        return {task: task_idx for task_idx, task in self.tasks.items()}

    def get_task_index(self, task: str) -> int:
        """
        Given a task in natural language, returns its task_index if the task already exists in the dataset,
        otherwise creates a new task_index.
        """
        task_index = self.task_to_task_index.get(task, None)
        return task_index if task_index is not None else self.total_tasks

<<<<<<< HEAD
    def save_episode(
        self,
        episode_index: int,
        episode_length: int,
        task: str,
        task_index: int,
        reward: int | None = None,
        policy_name: str | None = None,
    ) -> None:
=======
    def save_episode(self, episode_index: int, episode_length: int, task: str, task_index: int) -> None:
>>>>>>> 4323bdce
        self.info["total_episodes"] += 1
        self.info["total_frames"] += episode_length

        if task_index not in self.tasks:
            self.info["total_tasks"] += 1
            self.tasks[task_index] = task
            task_dict = {
                "task_index": task_index,
                "task": task,
            }
            append_jsonlines(task_dict, self.root / TASKS_PATH)

        chunk = self.get_episode_chunk(episode_index)
        if chunk >= self.total_chunks:
            self.info["total_chunks"] += 1

        self.info["splits"] = {"train": f"0:{self.info['total_episodes']}"}
        self.info["total_videos"] += len(self.video_keys)
        write_json(self.info, self.root / INFO_PATH)

        episode_dict = {
            "episode_index": episode_index,
            "tasks": [task],
            "length": episode_length,
        }
<<<<<<< HEAD
        if reward is not None:
            episode_dict['reward'] = reward
        if policy_name is not None:
            episode_dict['policy_name'] = policy_name
=======
>>>>>>> 4323bdce
        self.episodes.append(episode_dict)
        append_jsonlines(episode_dict, self.root / EPISODES_PATH)

        # TODO(aliberts): refactor stats in save_episodes
        # image_sampling = int(self.fps / 2)  # sample 2 img/s for the stats
        # ep_stats = compute_episode_stats(episode_buffer, self.features, episode_length, image_sampling=image_sampling)
        # ep_stats = serialize_dict(ep_stats)
        # append_jsonlines(ep_stats, self.root / STATS_PATH)

    def write_video_info(self) -> None:
        """
        Warning: this function writes info from first episode videos, implicitly assuming that all videos have
        been encoded the same way. Also, this means it assumes the first episode exists.
        """
        for key in self.video_keys:
            if not self.features[key].get("info", None):
                video_path = self.root / self.get_video_file_path(ep_index=0, vid_key=key)
                self.info["features"][key]["info"] = get_video_info(video_path)

        write_json(self.info, self.root / INFO_PATH)

    def __repr__(self):
        feature_keys = list(self.features)
        return (
            f"{self.__class__.__name__}({{\n"
            f"    Repository ID: '{self.repo_id}',\n"
            f"    Total episodes: '{self.total_episodes}',\n"
            f"    Total frames: '{self.total_frames}',\n"
            f"    Features: '{feature_keys}',\n"
            "})',\n"
        )

    @classmethod
    def create(
        cls,
        repo_id: str,
        fps: int,
        root: str | Path | None = None,
        robot: Robot | None = None,
        robot_type: str | None = None,
        features: dict | None = None,
        use_videos: bool = True,
<<<<<<< HEAD
    ) -> "LeRobotDatasetMetadata": 
        """Creates metadata for a LeRobotDataset."""
        obj = cls.__new__(cls)
        obj.repo_id = repo_id
        obj.root = Path(root) / repo_id if root is not None else LEROBOT_HOME / repo_id
=======
    ) -> "LeRobotDatasetMetadata":
        """Creates metadata for a LeRobotDataset."""
        obj = cls.__new__(cls)
        obj.repo_id = repo_id
        obj.root = Path(root) if root is not None else LEROBOT_HOME / repo_id
>>>>>>> 4323bdce

        obj.root.mkdir(parents=True, exist_ok=False)

        if robot is not None:
            features = get_features_from_robot(robot, use_videos)
            robot_type = robot.robot_type
            if not all(cam.fps == fps for cam in robot.cameras.values()):
                logging.warning(
                    f"Some cameras in your {robot.robot_type} robot don't have an fps matching the fps of your dataset."
                    "In this case, frames from lower fps cameras will be repeated to fill in the blanks."
                )
        elif features is None:
            raise ValueError(
                "Dataset features must either come from a Robot or explicitly passed upon creation."
            )
        else:
            # TODO(aliberts, rcadene): implement sanity check for features
            features = {**features, **DEFAULT_FEATURES}

        obj.tasks, obj.stats, obj.episodes = {}, {}, []
        obj.info = create_empty_dataset_info(CODEBASE_VERSION, fps, robot_type, features, use_videos)
        if len(obj.video_keys) > 0 and not use_videos:
            raise ValueError()
        write_json(obj.info, obj.root / INFO_PATH)
        obj.local_files_only = True
        return obj


class LeRobotDataset(torch.utils.data.Dataset):
    def __init__(
        self,
        repo_id: str,
        root: str | Path | None = None,
        episodes: list[int] | None = None,
        image_transforms: Callable | None = None,
        delta_timestamps: dict[list[float]] | None = None,
        tolerance_s: float = 1e-4,
        download_videos: bool = True,
        local_files_only: bool = False,
        video_backend: str | None = None,
    ):
        """
        2 modes are available for instantiating this class, depending on 2 different use cases:

        1. Your dataset already exists:
            - On your local disk in the 'root' folder. This is typically the case when you recorded your
              dataset locally and you may or may not have pushed it to the hub yet. Instantiating this class
              with 'root' will load your dataset directly from disk. This can happen while you're offline (no
              internet connection), in that case, use local_files_only=True.

            - On the Hugging Face Hub at the address https://huggingface.co/datasets/{repo_id} and not on
              your local disk in the 'root' folder. Instantiating this class with this 'repo_id' will download
              the dataset from that address and load it, pending your dataset is compliant with
              codebase_version v2.0. If your dataset has been created before this new format, you will be
              prompted to convert it using our conversion script from v1.6 to v2.0, which you can find at
              lerobot/common/datasets/v2/convert_dataset_v1_to_v2.py.


        2. Your dataset doesn't already exists (either on local disk or on the Hub): you can create an empty
           LeRobotDataset with the 'create' classmethod. This can be used for recording a dataset or port an
           existing dataset to the LeRobotDataset format.


        In terms of files, LeRobotDataset encapsulates 3 main things:
            - metadata:
                - info contains various information about the dataset like shapes, keys, fps etc.
                - stats stores the dataset statistics of the different modalities for normalization
                - tasks contains the prompts for each task of the dataset, which can be used for
                  task-conditionned training.
            - hf_dataset (from datasets.Dataset), which will read any values from parquet files.
            - videos (optional) from which frames are loaded to be synchronous with data from parquet files.

        A typical LeRobotDataset looks like this from its root path:
        .
        ├── data
        │   ├── chunk-000
        │   │   ├── episode_000000.parquet
        │   │   ├── episode_000001.parquet
        │   │   ├── episode_000002.parquet
        │   │   └── ...
        │   ├── chunk-001
        │   │   ├── episode_001000.parquet
        │   │   ├── episode_001001.parquet
        │   │   ├── episode_001002.parquet
        │   │   └── ...
        │   └── ...
        ├── meta
        │   ├── episodes.jsonl
        │   ├── info.json
        │   ├── stats.json
        │   └── tasks.jsonl
        └── videos
            ├── chunk-000
            │   ├── observation.images.laptop
            │   │   ├── episode_000000.mp4
            │   │   ├── episode_000001.mp4
            │   │   ├── episode_000002.mp4
            │   │   └── ...
            │   ├── observation.images.phone
            │   │   ├── episode_000000.mp4
            │   │   ├── episode_000001.mp4
            │   │   ├── episode_000002.mp4
            │   │   └── ...
            ├── chunk-001
            └── ...

        Note that this file-based structure is designed to be as versatile as possible. The files are split by
        episodes which allows a more granular control over which episodes one wants to use and download. The
        structure of the dataset is entirely described in the info.json file, which can be easily downloaded
        or viewed directly on the hub before downloading any actual data. The type of files used are very
        simple and do not need complex tools to be read, it only uses .parquet, .json and .mp4 files (and .md
        for the README).

        Args:
            repo_id (str): This is the repo id that will be used to fetch the dataset. Locally, the dataset
                will be stored under root/repo_id.
            root (Path | None, optional): Local directory to use for downloading/writing files. You can also
                set the LEROBOT_HOME environment variable to point to a different location. Defaults to
                '~/.cache/huggingface/lerobot'.
            episodes (list[int] | None, optional): If specified, this will only load episodes specified by
                their episode_index in this list. Defaults to None.
            image_transforms (Callable | None, optional): You can pass standard v2 image transforms from
                torchvision.transforms.v2 here which will be applied to visual modalities (whether they come
                from videos or images). Defaults to None.
            delta_timestamps (dict[list[float]] | None, optional): _description_. Defaults to None.
            tolerance_s (float, optional): Tolerance in seconds used to ensure data timestamps are actually in
                sync with the fps value. It is used at the init of the dataset to make sure that each
                timestamps is separated to the next by 1/fps +/- tolerance_s. This also applies to frames
                decoded from video files. It is also used to check that `delta_timestamps` (when provided) are
                multiples of 1/fps. Defaults to 1e-4.
            download_videos (bool, optional): Flag to download the videos. Note that when set to True but the
                video files are already present on local disk, they won't be downloaded again. Defaults to
                True.
            local_files_only (bool, optional): Flag to use local files only. If True, no requests to the hub
                will be made. Defaults to False.
            video_backend (str | None, optional): Video backend to use for decoding videos. There is currently
                a single option which is the pyav decoder used by Torchvision. Defaults to pyav.
        """
        super().__init__()
        self.repo_id = repo_id
<<<<<<< HEAD
        self.root = Path(root) / repo_id if root else LEROBOT_HOME / repo_id
=======
        self.root = Path(root) if root else LEROBOT_HOME / repo_id
>>>>>>> 4323bdce
        self.image_transforms = image_transforms
        self.delta_timestamps = delta_timestamps
        self.episodes = episodes
        self.tolerance_s = tolerance_s
        self.video_backend = video_backend if video_backend else "pyav"
        self.delta_indices = None
        self.local_files_only = local_files_only

        # Unused attributes
        self.image_writer = None
        self.episode_buffer = None

        self.root.mkdir(exist_ok=True, parents=True)

        # Load metadata
        self.meta = LeRobotDatasetMetadata(self.repo_id, self.root, self.local_files_only)

        # Check version
        check_version_compatibility(self.repo_id, self.meta._version, CODEBASE_VERSION)

        # Load actual data
        self.download_episodes(download_videos)
        self.hf_dataset = self.load_hf_dataset()
        self.episode_data_index = get_episode_data_index(self.meta.episodes, self.episodes)

        # Check timestamps
        check_timestamps_sync(self.hf_dataset, self.episode_data_index, self.fps, self.tolerance_s)

        # Setup delta_indices
        if self.delta_timestamps is not None:
            check_delta_timestamps(self.delta_timestamps, self.fps, self.tolerance_s)
            self.delta_indices = get_delta_indices(self.delta_timestamps, self.fps)

        # Available stats implies all videos have been encoded and dataset is iterable
        self.consolidated = self.meta.stats is not None

    def push_to_hub(
        self,
        tags: list | None = None,
        license: str | None = "apache-2.0",
        push_videos: bool = True,
        private: bool = False,
        **card_kwargs,
    ) -> None:
        if not self.consolidated:
            logging.warning(
                "You are trying to upload to the hub a LeRobotDataset that has not been consolidated yet. "
                "Consolidating first."
            )
            self.consolidate()

        ignore_patterns = ["images/"]
        if not push_videos:
            ignore_patterns.append("videos/")

        create_repo(
            repo_id=self.repo_id,
            private=private,
            repo_type="dataset",
            exist_ok=True,
        )

        upload_folder(
            repo_id=self.repo_id,
            folder_path=self.root,
            repo_type="dataset",
            ignore_patterns=ignore_patterns,
        )
        card = create_lerobot_dataset_card(
            tags=tags, dataset_info=self.meta.info, license=license, **card_kwargs
        )
        card.push_to_hub(repo_id=self.repo_id, repo_type="dataset")
        create_branch(repo_id=self.repo_id, branch=CODEBASE_VERSION, repo_type="dataset")

    def pull_from_repo(
        self,
        allow_patterns: list[str] | str | None = None,
        ignore_patterns: list[str] | str | None = None,
    ) -> None:
        snapshot_download(
            self.repo_id,
            repo_type="dataset",
            revision=self.meta._hub_version,
            local_dir=self.root,
            allow_patterns=allow_patterns,
            ignore_patterns=ignore_patterns,
            local_files_only=self.local_files_only,
        )

    def download_episodes(self, download_videos: bool = True) -> None:
        """Downloads the dataset from the given 'repo_id' at the provided version. If 'episodes' is given, this
        will only download those episodes (selected by their episode_index). If 'episodes' is None, the whole
        dataset will be downloaded. Thanks to the behavior of snapshot_download, if the files are already present
        in 'local_dir', they won't be downloaded again.
        """
        # TODO(rcadene, aliberts): implement faster transfer
        # https://huggingface.co/docs/huggingface_hub/en/guides/download#faster-downloads
        files = None
        ignore_patterns = None if download_videos else "videos/"
        if self.episodes is not None:
            files = [str(self.meta.get_data_file_path(ep_idx)) for ep_idx in self.episodes]
            if len(self.meta.video_keys) > 0 and download_videos:
                video_files = [
                    str(self.meta.get_video_file_path(ep_idx, vid_key))
                    for vid_key in self.meta.video_keys
                    for ep_idx in self.episodes
                ]
                files += video_files

        self.pull_from_repo(allow_patterns=files, ignore_patterns=ignore_patterns)

    def load_hf_dataset(self) -> datasets.Dataset:
        """hf_dataset contains all the observations, states, actions, rewards, etc."""
        if self.episodes is None:
            path = str(self.root / "data")
            hf_dataset = load_dataset("parquet", data_dir=path, split="train")
        else:
            files = [str(self.root / self.meta.get_data_file_path(ep_idx)) for ep_idx in self.episodes]
            hf_dataset = load_dataset("parquet", data_files=files, split="train")

        # TODO(aliberts): hf_dataset.set_format("torch")
        hf_dataset.set_transform(hf_transform_to_torch)

        return hf_dataset

    @property
    def fps(self) -> int:
        """Frames per second used during data collection."""
        return self.meta.fps

    @property
    def num_frames(self) -> int:
        """Number of frames in selected episodes."""
        return len(self.hf_dataset) if self.hf_dataset is not None else self.meta.total_frames

    @property
    def num_episodes(self) -> int:
        """Number of episodes selected."""
        return len(self.episodes) if self.episodes is not None else self.meta.total_episodes

    @property
    def features(self) -> dict[str, dict]:
        return self.meta.features

    @property
    def hf_features(self) -> datasets.Features:
        """Features of the hf_dataset."""
        if self.hf_dataset is not None:
            return self.hf_dataset.features
        else:
            return get_hf_features_from_features(self.features)

    def _get_query_indices(self, idx: int, ep_idx: int) -> tuple[dict[str, list[int | bool]]]:
        ep_start = self.episode_data_index["from"][ep_idx]
        ep_end = self.episode_data_index["to"][ep_idx]
        query_indices = {
            key: [max(ep_start.item(), min(ep_end.item() - 1, idx + delta)) for delta in delta_idx]
            for key, delta_idx in self.delta_indices.items()
        }
        padding = {  # Pad values outside of current episode range
            f"{key}_is_pad": torch.BoolTensor(
                [(idx + delta < ep_start.item()) | (idx + delta >= ep_end.item()) for delta in delta_idx]
            )
            for key, delta_idx in self.delta_indices.items()
        }
        return query_indices, padding

    def _get_query_timestamps(
        self,
        current_ts: float,
        query_indices: dict[str, list[int]] | None = None,
    ) -> dict[str, list[float]]:
        query_timestamps = {}
        for key in self.meta.video_keys:
            if query_indices is not None and key in query_indices:
                timestamps = self.hf_dataset.select(query_indices[key])["timestamp"]
                query_timestamps[key] = torch.stack(timestamps).tolist()
            else:
                query_timestamps[key] = [current_ts]

        return query_timestamps

    def _query_hf_dataset(self, query_indices: dict[str, list[int]]) -> dict:
        return {
            key: torch.stack(self.hf_dataset.select(q_idx)[key])
            for key, q_idx in query_indices.items()
            if key not in self.meta.video_keys
        }

    def _query_videos(self, query_timestamps: dict[str, list[float]], ep_idx: int) -> dict:
        """Note: When using data workers (e.g. DataLoader with num_workers>0), do not call this function
        in the main process (e.g. by using a second Dataloader with num_workers=0). It will result in a
        Segmentation Fault. This probably happens because a memory reference to the video loader is created in
        the main process and a subprocess fails to access it.
        """
        item = {}
        for vid_key, query_ts in query_timestamps.items():
            video_path = self.root / self.meta.get_video_file_path(ep_idx, vid_key)
            frames = decode_video_frames_torchvision(
                video_path, query_ts, self.tolerance_s, self.video_backend
            )
            item[vid_key] = frames.squeeze(0)

        return item

    def _add_padding_keys(self, item: dict, padding: dict[str, list[bool]]) -> dict:
        for key, val in padding.items():
            item[key] = torch.BoolTensor(val)
        return item

    def __len__(self):
        return self.num_frames

    def __getitem__(self, idx) -> dict:
        item = self.hf_dataset[idx]
        ep_idx = item["episode_index"].item()

        query_indices = None
        if self.delta_indices is not None:
            current_ep_idx = self.episodes.index(ep_idx) if self.episodes is not None else ep_idx
            query_indices, padding = self._get_query_indices(idx, current_ep_idx)
            query_result = self._query_hf_dataset(query_indices)
            item = {**item, **padding}
            for key, val in query_result.items():
                item[key] = val

        if len(self.meta.video_keys) > 0:
            current_ts = item["timestamp"].item()
            query_timestamps = self._get_query_timestamps(current_ts, query_indices)
            video_frames = self._query_videos(query_timestamps, ep_idx)
            item = {**video_frames, **item}

        if self.image_transforms is not None:
            image_keys = self.meta.camera_keys
            for cam in image_keys:
                item[cam] = self.image_transforms(item[cam])

        # add next.done, but only for non-dAgger datasets
        done = False
        ep_idx = item['episode_index']
        if "dAgger" not in self.repo_id and item['frame_index'] >= (self.meta.episodes[ep_idx]['length']) - 11:
            # mark everything within 10 timestamps (0.5 seconds) of end as the end episode
            done = True
        item['next.done'] = done

        return item

    def __repr__(self):
        feature_keys = list(self.features)
        return (
            f"{self.__class__.__name__}({{\n"
            f"    Repository ID: '{self.repo_id}',\n"
            f"    Number of selected episodes: '{self.num_episodes}',\n"
            f"    Number of selected samples: '{self.num_frames}',\n"
            f"    Features: '{feature_keys}',\n"
            "})',\n"
        )

    def create_episode_buffer(self, episode_index: int | None = None) -> dict:
        current_ep_idx = self.meta.total_episodes if episode_index is None else episode_index
        return {
            "size": 0,
            **{key: current_ep_idx if key == "episode_index" else [] for key in self.features},
        }

    def _get_image_file_path(self, episode_index: int, image_key: str, frame_index: int) -> Path:
        fpath = DEFAULT_IMAGE_PATH.format(
            image_key=image_key, episode_index=episode_index, frame_index=frame_index
<<<<<<< HEAD
        )
        return self.root / fpath

    def _save_image(self, image: torch.Tensor | np.ndarray | PIL.Image.Image, fpath: Path) -> None:
        if self.image_writer is None:
            if isinstance(image, torch.Tensor):
                image = image.cpu().numpy()
            write_image(image, fpath)
        else:
            self.image_writer.save_image(image=image, fpath=fpath)

    def add_frame(self, frame: dict) -> None:
        """
        This function only adds the frame to the episode_buffer. Apart from images — which are written in a
        temporary directory — nothing is written to disk. To save those frames, the 'save_episode()' method
        then needs to be called.
        """
        # TODO(aliberts, rcadene): Add sanity check for the input, check it's numpy or torch,
        # check the dtype and shape matches, etc.

        if self.episode_buffer is None:
            self.episode_buffer = self.create_episode_buffer()

        frame_index = self.episode_buffer["size"]
        timestamp = frame.pop("timestamp") if "timestamp" in frame else frame_index / self.fps
        self.episode_buffer["frame_index"].append(frame_index)
        self.episode_buffer["timestamp"].append(timestamp)

        for key in frame:
            if key not in self.features:
                raise ValueError(key)

            if self.features[key]["dtype"] not in ["image", "video"]:
                item = frame[key].numpy() if isinstance(frame[key], torch.Tensor) else frame[key]
                self.episode_buffer[key].append(item)
            elif self.features[key]["dtype"] in ["image", "video"]:
                img_path = self._get_image_file_path(
                    episode_index=self.episode_buffer["episode_index"], image_key=key, frame_index=frame_index
                )
                if frame_index == 0:
                    img_path.parent.mkdir(parents=True, exist_ok=True)
                self._save_image(frame[key], img_path)
                self.episode_buffer[key].append(str(img_path))

        self.episode_buffer["size"] += 1

    def save_episode(
            self,
            task: str,
            encode_videos: bool = True,
            episode_data: dict | None = None,
            reward: int | None = None,
            policy_name: str | None = None,
        ) -> None:
        """
        This will save to disk the current episode in self.episode_buffer. Note that since it affects files on
        disk, it sets self.consolidated to False to ensure proper consolidation later on before uploading to
        the hub.

        Use 'encode_videos' if you want to encode videos during the saving of this episode. Otherwise,
        you can do it later with dataset.consolidate(). This is to give more flexibility on when to spend
        time for video encoding.
        """
        if not episode_data:
            episode_buffer = self.episode_buffer

        episode_length = episode_buffer.pop("size")
        episode_index = episode_buffer["episode_index"]
        if episode_index != self.meta.total_episodes:
            # TODO(aliberts): Add option to use existing episode_index
            raise NotImplementedError(
                "You might have manually provided the episode_buffer with an episode_index that doesn't "
                "match the total number of episodes in the dataset. This is not supported for now."
            )

        if episode_length == 0:
            raise ValueError(
                "You must add one or several frames with `add_frame` before calling `add_episode`."
            )

        task_index = self.meta.get_task_index(task)

        if not set(episode_buffer.keys()) == set(self.features):
            raise ValueError()

        for key, ft in self.features.items():
            if key == "index":
                episode_buffer[key] = np.arange(
                    self.meta.total_frames, self.meta.total_frames + episode_length
                )
            elif key == "episode_index":
                episode_buffer[key] = np.full((episode_length,), episode_index)
            elif key == "task_index":
                episode_buffer[key] = np.full((episode_length,), task_index)
            elif ft["dtype"] in ["image", "video"]:
                continue
            elif len(ft["shape"]) == 1 and ft["shape"][0] == 1:
                episode_buffer[key] = np.array(episode_buffer[key], dtype=ft["dtype"])
            elif len(ft["shape"]) == 1 and ft["shape"][0] > 1:
                episode_buffer[key] = np.stack(episode_buffer[key])
            else:
                raise ValueError(key)

        self._wait_image_writer()
        self._save_episode_table(episode_buffer, episode_index)

        self.meta.save_episode(
            episode_index,
            episode_length,
            task,
            task_index,
            reward,
            policy_name,
        )

        if encode_videos and len(self.meta.video_keys) > 0:
            video_paths = self.encode_episode_videos(episode_index)
            for key in self.meta.video_keys:
                episode_buffer[key] = video_paths[key]

        if not episode_data:  # Reset the buffer
            self.episode_buffer = self.create_episode_buffer()

        self.consolidated = False

    def _save_episode_table(self, episode_buffer: dict, episode_index: int) -> None:
        episode_dict = {key: episode_buffer[key] for key in self.hf_features}
        ep_dataset = datasets.Dataset.from_dict(episode_dict, features=self.hf_features, split="train")
        ep_data_path = self.root / self.meta.get_data_file_path(ep_index=episode_index)
        ep_data_path.parent.mkdir(parents=True, exist_ok=True)
        write_parquet(ep_dataset, ep_data_path)

    def clear_episode_buffer(self) -> None:
        episode_index = self.episode_buffer["episode_index"]
        if self.image_writer is not None:
            for cam_key in self.meta.camera_keys:
                img_dir = self._get_image_file_path(
                    episode_index=episode_index, image_key=cam_key, frame_index=0
                ).parent
                if img_dir.is_dir():
                    shutil.rmtree(img_dir)

        # Reset the buffer
        self.episode_buffer = self.create_episode_buffer()

    def start_image_writer(self, num_processes: int = 0, num_threads: int = 4) -> None:
        if isinstance(self.image_writer, AsyncImageWriter):
            logging.warning(
                "You are starting a new AsyncImageWriter that is replacing an already existing one in the dataset."
            )

        self.image_writer = AsyncImageWriter(
            num_processes=num_processes,
            num_threads=num_threads,
=======
>>>>>>> 4323bdce
        )
        return self.root / fpath

    def _save_image(self, image: torch.Tensor | np.ndarray | PIL.Image.Image, fpath: Path) -> None:
        if self.image_writer is None:
            if isinstance(image, torch.Tensor):
                image = image.cpu().numpy()
            write_image(image, fpath)
        else:
            self.image_writer.save_image(image=image, fpath=fpath)

    def add_frame(self, frame: dict) -> None:
        """
        This function only adds the frame to the episode_buffer. Apart from images — which are written in a
        temporary directory — nothing is written to disk. To save those frames, the 'save_episode()' method
        then needs to be called.
        """
        # TODO(aliberts, rcadene): Add sanity check for the input, check it's numpy or torch,
        # check the dtype and shape matches, etc.

        if self.episode_buffer is None:
            self.episode_buffer = self.create_episode_buffer()

        frame_index = self.episode_buffer["size"]
        timestamp = frame.pop("timestamp") if "timestamp" in frame else frame_index / self.fps
        self.episode_buffer["frame_index"].append(frame_index)
        self.episode_buffer["timestamp"].append(timestamp)

        for key in frame:
            if key not in self.features:
                raise ValueError(key)

            if self.features[key]["dtype"] not in ["image", "video"]:
                item = frame[key].numpy() if isinstance(frame[key], torch.Tensor) else frame[key]
                self.episode_buffer[key].append(item)
            elif self.features[key]["dtype"] in ["image", "video"]:
                img_path = self._get_image_file_path(
                    episode_index=self.episode_buffer["episode_index"], image_key=key, frame_index=frame_index
                )
                if frame_index == 0:
                    img_path.parent.mkdir(parents=True, exist_ok=True)
                self._save_image(frame[key], img_path)
                self.episode_buffer[key].append(str(img_path))

        self.episode_buffer["size"] += 1

    def save_episode(self, task: str, encode_videos: bool = True, episode_data: dict | None = None) -> None:
        """
        This will save to disk the current episode in self.episode_buffer. Note that since it affects files on
        disk, it sets self.consolidated to False to ensure proper consolidation later on before uploading to
        the hub.

        Use 'encode_videos' if you want to encode videos during the saving of this episode. Otherwise,
        you can do it later with dataset.consolidate(). This is to give more flexibility on when to spend
        time for video encoding.
        """
        if not episode_data:
            episode_buffer = self.episode_buffer

        episode_length = episode_buffer.pop("size")
        episode_index = episode_buffer["episode_index"]
        if episode_index != self.meta.total_episodes:
            # TODO(aliberts): Add option to use existing episode_index
            raise NotImplementedError(
                "You might have manually provided the episode_buffer with an episode_index that doesn't "
                "match the total number of episodes in the dataset. This is not supported for now."
            )

        if episode_length == 0:
            raise ValueError(
                "You must add one or several frames with `add_frame` before calling `add_episode`."
            )

        task_index = self.meta.get_task_index(task)

        if not set(episode_buffer.keys()) == set(self.features):
            raise ValueError()

        for key, ft in self.features.items():
            if key == "index":
                episode_buffer[key] = np.arange(
                    self.meta.total_frames, self.meta.total_frames + episode_length
                )
            elif key == "episode_index":
                episode_buffer[key] = np.full((episode_length,), episode_index)
            elif key == "task_index":
                episode_buffer[key] = np.full((episode_length,), task_index)
            elif ft["dtype"] in ["image", "video"]:
                continue
            elif len(ft["shape"]) == 1 and ft["shape"][0] == 1:
                episode_buffer[key] = np.array(episode_buffer[key], dtype=ft["dtype"])
            elif len(ft["shape"]) == 1 and ft["shape"][0] > 1:
                episode_buffer[key] = np.stack(episode_buffer[key])
            else:
                raise ValueError(key)

        self._wait_image_writer()
        self._save_episode_table(episode_buffer, episode_index)

        self.meta.save_episode(episode_index, episode_length, task, task_index)

        if encode_videos and len(self.meta.video_keys) > 0:
            video_paths = self.encode_episode_videos(episode_index)
            for key in self.meta.video_keys:
                episode_buffer[key] = video_paths[key]

        if not episode_data:  # Reset the buffer
            self.episode_buffer = self.create_episode_buffer()

        self.consolidated = False

    def _save_episode_table(self, episode_buffer: dict, episode_index: int) -> None:
        episode_dict = {key: episode_buffer[key] for key in self.hf_features}
        ep_dataset = datasets.Dataset.from_dict(episode_dict, features=self.hf_features, split="train")
        ep_data_path = self.root / self.meta.get_data_file_path(ep_index=episode_index)
        ep_data_path.parent.mkdir(parents=True, exist_ok=True)
        write_parquet(ep_dataset, ep_data_path)

    def clear_episode_buffer(self) -> None:
        episode_index = self.episode_buffer["episode_index"]
        if self.image_writer is not None:
            for cam_key in self.meta.camera_keys:
                img_dir = self._get_image_file_path(
                    episode_index=episode_index, image_key=cam_key, frame_index=0
                ).parent
                if img_dir.is_dir():
                    shutil.rmtree(img_dir)

        # Reset the buffer
        self.episode_buffer = self.create_episode_buffer()

    def start_image_writer(self, num_processes: int = 0, num_threads: int = 4) -> None:
        if isinstance(self.image_writer, AsyncImageWriter):
            logging.warning(
                "You are starting a new AsyncImageWriter that is replacing an already existing one in the dataset."
            )

        self.image_writer = AsyncImageWriter(
            num_processes=num_processes,
            num_threads=num_threads,
        )

    def stop_image_writer(self) -> None:
        """
        Whenever wrapping this dataset inside a parallelized DataLoader, this needs to be called first to
        remove the image_write in order for the LeRobotDataset object to be pickleable and parallelized.
        """
        if self.image_writer is not None:
            self.image_writer.stop()
            self.image_writer = None

    def _wait_image_writer(self) -> None:
        """Wait for asynchronous image writer to finish."""
        if self.image_writer is not None:
            self.image_writer.wait_until_done()

    def encode_videos(self) -> None:
        """
        Use ffmpeg to convert frames stored as png into mp4 videos.
        Note: `encode_video_frames` is a blocking call. Making it asynchronous shouldn't speedup encoding,
        since video encoding with ffmpeg is already using multithreading.
        """
        for ep_idx in range(self.meta.total_episodes):
            self.encode_episode_videos(ep_idx)

    def encode_episode_videos(self, episode_index: int) -> dict:
        """
        Use ffmpeg to convert frames stored as png into mp4 videos.
        Note: `encode_video_frames` is a blocking call. Making it asynchronous shouldn't speedup encoding,
        since video encoding with ffmpeg is already using multithreading.
        """
        video_paths = {}
        for key in self.meta.video_keys:
            video_path = self.root / self.meta.get_video_file_path(episode_index, key)
            video_paths[key] = str(video_path)
            if video_path.is_file():
                # Skip if video is already encoded. Could be the case when resuming data recording.
                continue
            img_dir = self._get_image_file_path(
                episode_index=episode_index, image_key=key, frame_index=0
            ).parent
            encode_video_frames(img_dir, video_path, self.fps, overwrite=True)

        return video_paths

    def consolidate(self, run_compute_stats: bool = True, keep_image_files: bool = False) -> None:
        self.hf_dataset = self.load_hf_dataset()
        self.episode_data_index = get_episode_data_index(self.meta.episodes, self.episodes)
        check_timestamps_sync(self.hf_dataset, self.episode_data_index, self.fps, self.tolerance_s)

        if len(self.meta.video_keys) > 0:
            self.encode_videos()
            self.meta.write_video_info()

        if not keep_image_files:
            img_dir = self.root / "images"
            if img_dir.is_dir():
                shutil.rmtree(self.root / "images")

        video_files = list(self.root.rglob("*.mp4"))
        assert len(video_files) == self.num_episodes * len(self.meta.video_keys)

        parquet_files = list(self.root.rglob("*.parquet"))
        assert len(parquet_files) == self.num_episodes

        if run_compute_stats:
            self.stop_image_writer()
            # TODO(aliberts): refactor stats in save_episodes
            self.meta.stats = compute_stats(self)
            serialized_stats = serialize_dict(self.meta.stats)
            write_json(serialized_stats, self.root / STATS_PATH)
            self.consolidated = True
        else:
            logging.warning(
                "Skipping computation of the dataset statistics, dataset is not fully consolidated."
            )

    def stop_image_writer(self) -> None:
        """
        Whenever wrapping this dataset inside a parallelized DataLoader, this needs to be called first to
        remove the image_write in order for the LeRobotDataset object to be pickleable and parallelized.
        """
        if self.image_writer is not None:
            self.image_writer.stop()
            self.image_writer = None

    def _wait_image_writer(self) -> None:
        """Wait for asynchronous image writer to finish."""
        if self.image_writer is not None:
            self.image_writer.wait_until_done()

    def encode_videos(self) -> None:
        """
        Use ffmpeg to convert frames stored as png into mp4 videos.
        Note: `encode_video_frames` is a blocking call. Making it asynchronous shouldn't speedup encoding,
        since video encoding with ffmpeg is already using multithreading.
        """
        for ep_idx in range(self.meta.total_episodes):
            self.encode_episode_videos(ep_idx)

    def encode_episode_videos(self, episode_index: int) -> dict:
        """
        Use ffmpeg to convert frames stored as png into mp4 videos.
        Note: `encode_video_frames` is a blocking call. Making it asynchronous shouldn't speedup encoding,
        since video encoding with ffmpeg is already using multithreading.
        """
        video_paths = {}
        for key in self.meta.video_keys:
            video_path = self.root / self.meta.get_video_file_path(episode_index, key)
            video_paths[key] = str(video_path)
            if video_path.is_file():
                # Skip if video is already encoded. Could be the case when resuming data recording.
                continue
            img_dir = self._get_image_file_path(
                episode_index=episode_index, image_key=key, frame_index=0
            ).parent
            encode_video_frames(img_dir, video_path, self.fps, overwrite=True)

        return video_paths

    def consolidate(self, run_compute_stats: bool = True, keep_image_files: bool = False) -> None:
        self.hf_dataset = self.load_hf_dataset()
        self.episode_data_index = get_episode_data_index(self.meta.episodes, self.episodes)
        check_timestamps_sync(self.hf_dataset, self.episode_data_index, self.fps, self.tolerance_s)

        if len(self.meta.video_keys) > 0:
            self.encode_videos()
            self.meta.write_video_info()

        if not keep_image_files:
            img_dir = self.root / "images"
            if img_dir.is_dir():
                shutil.rmtree(self.root / "images")

        video_files = list(self.root.rglob("*.mp4"))
        assert len(video_files) == self.num_episodes * len(self.meta.video_keys)

        parquet_files = list(self.root.rglob("*.parquet"))
        assert len(parquet_files) == self.num_episodes

        if run_compute_stats:
            self.stop_image_writer()
            # TODO(aliberts): refactor stats in save_episodes
            self.meta.stats = compute_stats(self)
            serialized_stats = serialize_dict(self.meta.stats)
            write_json(serialized_stats, self.root / STATS_PATH)
            self.consolidated = True
        else:
            logging.warning(
                "Skipping computation of the dataset statistics, dataset is not fully consolidated."
            )

    @classmethod
    def create(
        cls,
        repo_id: str,
        fps: int,
        root: str | Path | None = None,
        robot: Robot | None = None,
        robot_type: str | None = None,
        features: dict | None = None,
        use_videos: bool = True,
        tolerance_s: float = 1e-4,
        image_writer_processes: int = 0,
        image_writer_threads: int = 0,
        video_backend: str | None = None,
    ) -> "LeRobotDataset":
        """Create a LeRobot Dataset from scratch in order to record data."""
        obj = cls.__new__(cls)
        obj.meta = LeRobotDatasetMetadata.create(
            repo_id=repo_id,
            fps=fps,
            root=root,
            robot=robot,
            robot_type=robot_type,
            features=features,
            use_videos=use_videos,
        )
        obj.repo_id = obj.meta.repo_id
        obj.root = obj.meta.root
        obj.local_files_only = obj.meta.local_files_only
        obj.tolerance_s = tolerance_s
        obj.image_writer = None

        if image_writer_processes or image_writer_threads:
            obj.start_image_writer(image_writer_processes, image_writer_threads)

        # TODO(aliberts, rcadene, alexander-soare): Merge this with OnlineBuffer/DataBuffer
        obj.episode_buffer = obj.create_episode_buffer()

        # This bool indicates that the current LeRobotDataset instance is in sync with the files on disk. It
        # is used to know when certain operations are need (for instance, computing dataset statistics). In
        # order to be able to push the dataset to the hub, it needs to be consolidated first by calling
        # self.consolidate().
        obj.consolidated = True

        obj.episodes = None
        obj.hf_dataset = None
        obj.image_transforms = None
        obj.delta_timestamps = None
        obj.delta_indices = None
        obj.episode_data_index = None
        obj.video_backend = video_backend if video_backend is not None else "pyav"
        return obj


class MultiLeRobotDataset(torch.utils.data.Dataset):
    """A dataset consisting of multiple underlying `LeRobotDataset`s.

    The underlying `LeRobotDataset`s are effectively concatenated, and this class adopts much of the API
    structure of `LeRobotDataset`.
    """

    def __init__(
        self,
        repo_ids: list[str],
        root: str | Path | None = None,
        episodes: dict | None = None,
        image_transforms: Callable | None = None,
        delta_timestamps: dict[list[float]] | None = None,
        tolerances_s: dict | None = None,
        download_videos: bool = True,
        local_files_only: bool = False,
        video_backend: str | None = None,
    ):
        super().__init__()
        self.repo_ids = repo_ids
        self.root = Path(root) if root else LEROBOT_HOME
        self.tolerances_s = tolerances_s if tolerances_s else {repo_id: 1e-4 for repo_id in repo_ids}
        # Construct the underlying datasets passing everything but `transform` and `delta_timestamps` which
        # are handled by this class.
        self._datasets = [
            LeRobotDataset(
                repo_id,
                root=self.root / repo_id,
                episodes=episodes[repo_id] if episodes else None,
                image_transforms=image_transforms,
                delta_timestamps=delta_timestamps,
                tolerance_s=self.tolerances_s[repo_id],
                download_videos=download_videos,
                local_files_only=local_files_only,
                video_backend=video_backend,
            )
            for repo_id in repo_ids
        ]

        # Disable any data keys that are not common across all of the datasets. Note: we may relax this
        # restriction in future iterations of this class. For now, this is necessary at least for being able
        # to use PyTorch's default DataLoader collate function.
        self.disabled_features = set()
        intersection_features = set(self._datasets[0].features)
        for ds in self._datasets:
            intersection_features.intersection_update(ds.features)
        if len(intersection_features) == 0:
            raise RuntimeError(
                "Multiple datasets were provided but they had no keys common to all of them. "
                "The multi-dataset functionality currently only keeps common keys."
            )
        for repo_id, ds in zip(self.repo_ids, self._datasets, strict=True):
            extra_keys = set(ds.features).difference(intersection_features)
            logging.warning(
                f"keys {extra_keys} of {repo_id} were disabled as they are not contained in all the "
                "other datasets."
            )
            self.disabled_features.update(extra_keys)

        self.image_transforms = image_transforms
        self.delta_timestamps = delta_timestamps
        self.stats = aggregate_stats(self._datasets)

    @property
    def repo_id_to_index(self):
        """Return a mapping from dataset repo_id to a dataset index automatically created by this class.

        This index is incorporated as a data key in the dictionary returned by `__getitem__`.
        """
        return {repo_id: i for i, repo_id in enumerate(self.repo_ids)}

    @property
    def repo_index_to_id(self):
        """Return the inverse mapping if repo_id_to_index."""
        return {v: k for k, v in self.repo_id_to_index}

    @property
    def fps(self) -> int:
        """Frames per second used during data collection.

        NOTE: Fow now, this relies on a check in __init__ to make sure all sub-datasets have the same info.
        """
        return self._datasets[0].meta.info["fps"]

    @property
    def video(self) -> bool:
        """Returns True if this dataset loads video frames from mp4 files.

        Returns False if it only loads images from png files.

        NOTE: Fow now, this relies on a check in __init__ to make sure all sub-datasets have the same info.
        """
        return self._datasets[0].meta.info.get("video", False)

    @property
    def features(self) -> datasets.Features:
        features = {}
        for dataset in self._datasets:
            features.update({k: v for k, v in dataset.hf_features.items() if k not in self.disabled_features})
        return features

    @property
    def camera_keys(self) -> list[str]:
        """Keys to access image and video stream from cameras."""
        keys = []
        for key, feats in self.features.items():
            if isinstance(feats, (datasets.Image, VideoFrame)):
                keys.append(key)
        return keys

    @property
    def video_frame_keys(self) -> list[str]:
        """Keys to access video frames that requires to be decoded into images.

        Note: It is empty if the dataset contains images only,
        or equal to `self.cameras` if the dataset contains videos only,
        or can even be a subset of `self.cameras` in a case of a mixed image/video dataset.
        """
        video_frame_keys = []
        for key, feats in self.features.items():
            if isinstance(feats, VideoFrame):
                video_frame_keys.append(key)
        return video_frame_keys

    @property
    def num_frames(self) -> int:
        """Number of samples/frames."""
        return sum(d.num_frames for d in self._datasets)

    @property
    def num_episodes(self) -> int:
        """Number of episodes."""
        return sum(d.num_episodes for d in self._datasets)

    @property
    def tolerance_s(self) -> float:
        """Tolerance in seconds used to discard loaded frames when their timestamps
        are not close enough from the requested frames. It is only used when `delta_timestamps`
        is provided or when loading video frames from mp4 files.
        """
        # 1e-4 to account for possible numerical error
        return 1 / self.fps - 1e-4

    def __len__(self):
        return self.num_frames

    def __getitem__(self, idx: int) -> dict[str, torch.Tensor]:
        if idx >= len(self):
            raise IndexError(f"Index {idx} out of bounds.")
        # Determine which dataset to get an item from based on the index.
        start_idx = 0
        dataset_idx = 0
        for dataset in self._datasets:
            if idx >= start_idx + dataset.num_frames:
                start_idx += dataset.num_frames
                dataset_idx += 1
                continue
            break
        else:
            raise AssertionError("We expect the loop to break out as long as the index is within bounds.")
        item = self._datasets[dataset_idx][idx - start_idx]
        item["dataset_index"] = torch.tensor(dataset_idx)
        for data_key in self.disabled_features:
            if data_key in item:
                del item[data_key]

        return item

    def __repr__(self):
        return (
            f"{self.__class__.__name__}(\n"
            f"  Repository IDs: '{self.repo_ids}',\n"
            f"  Number of Samples: {self.num_frames},\n"
            f"  Number of Episodes: {self.num_episodes},\n"
            f"  Type: {'video (.mp4)' if self.video else 'image (.png)'},\n"
            f"  Recorded Frames per Second: {self.fps},\n"
            f"  Camera Keys: {self.camera_keys},\n"
            f"  Video Frame Keys: {self.video_frame_keys if self.video else 'N/A'},\n"
            f"  Transformations: {self.image_transforms},\n"
            f")"
        )<|MERGE_RESOLUTION|>--- conflicted
+++ resolved
@@ -214,7 +214,6 @@
         task_index = self.task_to_task_index.get(task, None)
         return task_index if task_index is not None else self.total_tasks
 
-<<<<<<< HEAD
     def save_episode(
         self,
         episode_index: int,
@@ -224,9 +223,6 @@
         reward: int | None = None,
         policy_name: str | None = None,
     ) -> None:
-=======
-    def save_episode(self, episode_index: int, episode_length: int, task: str, task_index: int) -> None:
->>>>>>> 4323bdce
         self.info["total_episodes"] += 1
         self.info["total_frames"] += episode_length
 
@@ -252,13 +248,10 @@
             "tasks": [task],
             "length": episode_length,
         }
-<<<<<<< HEAD
         if reward is not None:
             episode_dict['reward'] = reward
         if policy_name is not None:
             episode_dict['policy_name'] = policy_name
-=======
->>>>>>> 4323bdce
         self.episodes.append(episode_dict)
         append_jsonlines(episode_dict, self.root / EPISODES_PATH)
 
@@ -301,19 +294,14 @@
         robot_type: str | None = None,
         features: dict | None = None,
         use_videos: bool = True,
-<<<<<<< HEAD
     ) -> "LeRobotDatasetMetadata": 
         """Creates metadata for a LeRobotDataset."""
         obj = cls.__new__(cls)
         obj.repo_id = repo_id
         obj.root = Path(root) / repo_id if root is not None else LEROBOT_HOME / repo_id
-=======
-    ) -> "LeRobotDatasetMetadata":
-        """Creates metadata for a LeRobotDataset."""
-        obj = cls.__new__(cls)
-        obj.repo_id = repo_id
-        obj.root = Path(root) if root is not None else LEROBOT_HOME / repo_id
->>>>>>> 4323bdce
+        # obj = cls.__new__(cls)
+        # obj.repo_id = repo_id
+        # obj.root = Path(root) if root is not None else LEROBOT_HOME / repo_id
 
         obj.root.mkdir(parents=True, exist_ok=False)
 
@@ -454,11 +442,8 @@
         """
         super().__init__()
         self.repo_id = repo_id
-<<<<<<< HEAD
         self.root = Path(root) / repo_id if root else LEROBOT_HOME / repo_id
-=======
-        self.root = Path(root) if root else LEROBOT_HOME / repo_id
->>>>>>> 4323bdce
+        # self.root = Path(root) if root else LEROBOT_HOME / repo_id
         self.image_transforms = image_transforms
         self.delta_timestamps = delta_timestamps
         self.episodes = episodes
@@ -727,7 +712,6 @@
     def _get_image_file_path(self, episode_index: int, image_key: str, frame_index: int) -> Path:
         fpath = DEFAULT_IMAGE_PATH.format(
             image_key=image_key, episode_index=episode_index, frame_index=frame_index
-<<<<<<< HEAD
         )
         return self.root / fpath
 
@@ -882,224 +866,7 @@
         self.image_writer = AsyncImageWriter(
             num_processes=num_processes,
             num_threads=num_threads,
-=======
->>>>>>> 4323bdce
         )
-        return self.root / fpath
-
-    def _save_image(self, image: torch.Tensor | np.ndarray | PIL.Image.Image, fpath: Path) -> None:
-        if self.image_writer is None:
-            if isinstance(image, torch.Tensor):
-                image = image.cpu().numpy()
-            write_image(image, fpath)
-        else:
-            self.image_writer.save_image(image=image, fpath=fpath)
-
-    def add_frame(self, frame: dict) -> None:
-        """
-        This function only adds the frame to the episode_buffer. Apart from images — which are written in a
-        temporary directory — nothing is written to disk. To save those frames, the 'save_episode()' method
-        then needs to be called.
-        """
-        # TODO(aliberts, rcadene): Add sanity check for the input, check it's numpy or torch,
-        # check the dtype and shape matches, etc.
-
-        if self.episode_buffer is None:
-            self.episode_buffer = self.create_episode_buffer()
-
-        frame_index = self.episode_buffer["size"]
-        timestamp = frame.pop("timestamp") if "timestamp" in frame else frame_index / self.fps
-        self.episode_buffer["frame_index"].append(frame_index)
-        self.episode_buffer["timestamp"].append(timestamp)
-
-        for key in frame:
-            if key not in self.features:
-                raise ValueError(key)
-
-            if self.features[key]["dtype"] not in ["image", "video"]:
-                item = frame[key].numpy() if isinstance(frame[key], torch.Tensor) else frame[key]
-                self.episode_buffer[key].append(item)
-            elif self.features[key]["dtype"] in ["image", "video"]:
-                img_path = self._get_image_file_path(
-                    episode_index=self.episode_buffer["episode_index"], image_key=key, frame_index=frame_index
-                )
-                if frame_index == 0:
-                    img_path.parent.mkdir(parents=True, exist_ok=True)
-                self._save_image(frame[key], img_path)
-                self.episode_buffer[key].append(str(img_path))
-
-        self.episode_buffer["size"] += 1
-
-    def save_episode(self, task: str, encode_videos: bool = True, episode_data: dict | None = None) -> None:
-        """
-        This will save to disk the current episode in self.episode_buffer. Note that since it affects files on
-        disk, it sets self.consolidated to False to ensure proper consolidation later on before uploading to
-        the hub.
-
-        Use 'encode_videos' if you want to encode videos during the saving of this episode. Otherwise,
-        you can do it later with dataset.consolidate(). This is to give more flexibility on when to spend
-        time for video encoding.
-        """
-        if not episode_data:
-            episode_buffer = self.episode_buffer
-
-        episode_length = episode_buffer.pop("size")
-        episode_index = episode_buffer["episode_index"]
-        if episode_index != self.meta.total_episodes:
-            # TODO(aliberts): Add option to use existing episode_index
-            raise NotImplementedError(
-                "You might have manually provided the episode_buffer with an episode_index that doesn't "
-                "match the total number of episodes in the dataset. This is not supported for now."
-            )
-
-        if episode_length == 0:
-            raise ValueError(
-                "You must add one or several frames with `add_frame` before calling `add_episode`."
-            )
-
-        task_index = self.meta.get_task_index(task)
-
-        if not set(episode_buffer.keys()) == set(self.features):
-            raise ValueError()
-
-        for key, ft in self.features.items():
-            if key == "index":
-                episode_buffer[key] = np.arange(
-                    self.meta.total_frames, self.meta.total_frames + episode_length
-                )
-            elif key == "episode_index":
-                episode_buffer[key] = np.full((episode_length,), episode_index)
-            elif key == "task_index":
-                episode_buffer[key] = np.full((episode_length,), task_index)
-            elif ft["dtype"] in ["image", "video"]:
-                continue
-            elif len(ft["shape"]) == 1 and ft["shape"][0] == 1:
-                episode_buffer[key] = np.array(episode_buffer[key], dtype=ft["dtype"])
-            elif len(ft["shape"]) == 1 and ft["shape"][0] > 1:
-                episode_buffer[key] = np.stack(episode_buffer[key])
-            else:
-                raise ValueError(key)
-
-        self._wait_image_writer()
-        self._save_episode_table(episode_buffer, episode_index)
-
-        self.meta.save_episode(episode_index, episode_length, task, task_index)
-
-        if encode_videos and len(self.meta.video_keys) > 0:
-            video_paths = self.encode_episode_videos(episode_index)
-            for key in self.meta.video_keys:
-                episode_buffer[key] = video_paths[key]
-
-        if not episode_data:  # Reset the buffer
-            self.episode_buffer = self.create_episode_buffer()
-
-        self.consolidated = False
-
-    def _save_episode_table(self, episode_buffer: dict, episode_index: int) -> None:
-        episode_dict = {key: episode_buffer[key] for key in self.hf_features}
-        ep_dataset = datasets.Dataset.from_dict(episode_dict, features=self.hf_features, split="train")
-        ep_data_path = self.root / self.meta.get_data_file_path(ep_index=episode_index)
-        ep_data_path.parent.mkdir(parents=True, exist_ok=True)
-        write_parquet(ep_dataset, ep_data_path)
-
-    def clear_episode_buffer(self) -> None:
-        episode_index = self.episode_buffer["episode_index"]
-        if self.image_writer is not None:
-            for cam_key in self.meta.camera_keys:
-                img_dir = self._get_image_file_path(
-                    episode_index=episode_index, image_key=cam_key, frame_index=0
-                ).parent
-                if img_dir.is_dir():
-                    shutil.rmtree(img_dir)
-
-        # Reset the buffer
-        self.episode_buffer = self.create_episode_buffer()
-
-    def start_image_writer(self, num_processes: int = 0, num_threads: int = 4) -> None:
-        if isinstance(self.image_writer, AsyncImageWriter):
-            logging.warning(
-                "You are starting a new AsyncImageWriter that is replacing an already existing one in the dataset."
-            )
-
-        self.image_writer = AsyncImageWriter(
-            num_processes=num_processes,
-            num_threads=num_threads,
-        )
-
-    def stop_image_writer(self) -> None:
-        """
-        Whenever wrapping this dataset inside a parallelized DataLoader, this needs to be called first to
-        remove the image_write in order for the LeRobotDataset object to be pickleable and parallelized.
-        """
-        if self.image_writer is not None:
-            self.image_writer.stop()
-            self.image_writer = None
-
-    def _wait_image_writer(self) -> None:
-        """Wait for asynchronous image writer to finish."""
-        if self.image_writer is not None:
-            self.image_writer.wait_until_done()
-
-    def encode_videos(self) -> None:
-        """
-        Use ffmpeg to convert frames stored as png into mp4 videos.
-        Note: `encode_video_frames` is a blocking call. Making it asynchronous shouldn't speedup encoding,
-        since video encoding with ffmpeg is already using multithreading.
-        """
-        for ep_idx in range(self.meta.total_episodes):
-            self.encode_episode_videos(ep_idx)
-
-    def encode_episode_videos(self, episode_index: int) -> dict:
-        """
-        Use ffmpeg to convert frames stored as png into mp4 videos.
-        Note: `encode_video_frames` is a blocking call. Making it asynchronous shouldn't speedup encoding,
-        since video encoding with ffmpeg is already using multithreading.
-        """
-        video_paths = {}
-        for key in self.meta.video_keys:
-            video_path = self.root / self.meta.get_video_file_path(episode_index, key)
-            video_paths[key] = str(video_path)
-            if video_path.is_file():
-                # Skip if video is already encoded. Could be the case when resuming data recording.
-                continue
-            img_dir = self._get_image_file_path(
-                episode_index=episode_index, image_key=key, frame_index=0
-            ).parent
-            encode_video_frames(img_dir, video_path, self.fps, overwrite=True)
-
-        return video_paths
-
-    def consolidate(self, run_compute_stats: bool = True, keep_image_files: bool = False) -> None:
-        self.hf_dataset = self.load_hf_dataset()
-        self.episode_data_index = get_episode_data_index(self.meta.episodes, self.episodes)
-        check_timestamps_sync(self.hf_dataset, self.episode_data_index, self.fps, self.tolerance_s)
-
-        if len(self.meta.video_keys) > 0:
-            self.encode_videos()
-            self.meta.write_video_info()
-
-        if not keep_image_files:
-            img_dir = self.root / "images"
-            if img_dir.is_dir():
-                shutil.rmtree(self.root / "images")
-
-        video_files = list(self.root.rglob("*.mp4"))
-        assert len(video_files) == self.num_episodes * len(self.meta.video_keys)
-
-        parquet_files = list(self.root.rglob("*.parquet"))
-        assert len(parquet_files) == self.num_episodes
-
-        if run_compute_stats:
-            self.stop_image_writer()
-            # TODO(aliberts): refactor stats in save_episodes
-            self.meta.stats = compute_stats(self)
-            serialized_stats = serialize_dict(self.meta.stats)
-            write_json(serialized_stats, self.root / STATS_PATH)
-            self.consolidated = True
-        else:
-            logging.warning(
-                "Skipping computation of the dataset statistics, dataset is not fully consolidated."
-            )
 
     def stop_image_writer(self) -> None:
         """
