--- conflicted
+++ resolved
@@ -461,23 +461,20 @@
             check_delta_timestamps(self.delta_timestamps, self.fps, self.tolerance_s)
             self.delta_indices = get_delta_indices(self.delta_timestamps, self.fps)
 
-<<<<<<< HEAD
         # Available stats implies all videos have been encoded and dataset is iterable
         self.consolidated = self.meta.stats is not None
 
         # Create an empty buffer to extend the dataset if required
         self.episode_buffer = self._create_episode_buffer()
 
-    def push_to_hub(self, push_videos: bool = True, private: bool = False) -> None:
-=======
     def push_to_hub(
         self,
         tags: list | None = None,
         text: str | None = None,
-        license: str | None = "mit",
+        license: str | None = "apache-2.0",
         push_videos: bool = True,
+        private: bool = False,
     ) -> None:
->>>>>>> c72ad49c
         if not self.consolidated:
             raise RuntimeError(
                 "You are trying to upload to the hub a LeRobotDataset that has not been consolidated yet."
@@ -488,7 +485,6 @@
         if not push_videos:
             ignore_patterns.append("videos/")
 
-<<<<<<< HEAD
         create_repo(
             repo_id=self.repo_id,
             private=private,
@@ -496,9 +492,6 @@
             exist_ok=True,
         )
 
-=======
-        create_repo(self.repo_id, repo_type="dataset", exist_ok=True)
->>>>>>> c72ad49c
         upload_folder(
             repo_id=self.repo_id,
             folder_path=self.root,
@@ -774,18 +767,6 @@
             elif key == "episode_index":
                 episode_buffer[key] = np.full((episode_length,), episode_index)
             elif key == "task_index":
-<<<<<<< HEAD
-                self.episode_buffer[key] = np.full((episode_length,), task_index)
-            elif ft["dtype"] == "image":
-                continue
-            elif ft["dtype"] == "video":
-                del self.episode_buffer[key]
-            elif ft["shape"][0] == 1:
-                self.episode_buffer[key] = torch.tensor(self.episode_buffer[key])
-            elif ft["shape"][0] > 1:
-                # TODO(rcadene): why torch over here?
-                self.episode_buffer[key] = torch.stack(self.episode_buffer[key])
-=======
                 episode_buffer[key] = np.full((episode_length,), task_index)
             elif ft["dtype"] in ["image", "video"]:
                 continue
@@ -793,7 +774,6 @@
                 episode_buffer[key] = np.array(episode_buffer[key], dtype=ft["dtype"])
             elif len(ft["shape"]) == 1 and ft["shape"][0] > 1:
                 episode_buffer[key] = np.stack(episode_buffer[key])
->>>>>>> c72ad49c
             else:
                 raise ValueError(key)
 
