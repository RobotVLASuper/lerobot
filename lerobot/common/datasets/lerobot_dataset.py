--- conflicted
+++ resolved
@@ -473,14 +473,10 @@
         self.root.mkdir(exist_ok=True, parents=True)
 
         # Load metadata
-<<<<<<< HEAD
         self.meta = LeRobotDatasetMetadata(self.repo_id, self.root, self.revision)
-=======
-        self.meta = LeRobotDatasetMetadata(self.repo_id, self.root, self.local_files_only)
         if self.episodes is not None and self.meta._version == CODEBASE_VERSION:
             episodes_stats = [self.meta.episodes_stats[ep_idx] for ep_idx in self.episodes]
             self.stats = aggregate_stats(episodes_stats)
->>>>>>> 8426c64f
 
         # Check version
         check_version_compatibility(self.repo_id, self.meta._version, CODEBASE_VERSION)
