--- conflicted
+++ resolved
@@ -645,24 +645,6 @@
         item = self.hf_dataset[idx]
         ep_idx = item["episode_index"].item()
 
-<<<<<<< HEAD
-        if self.delta_timestamps is not None:
-            item = load_previous_and_future_frames(
-                item,
-                self.hf_dataset,
-                self.episode_data_index,
-                self.delta_timestamps,
-                self.tolerance_s,
-            )
-        if self.video:
-            item = load_from_videos(
-                item,
-                self.video_frame_keys,
-                self.videos_dir,
-                self.tolerance_s,
-                self.video_backend,
-            )
-=======
         query_indices = None
         if self.delta_indices is not None:
             current_ep_idx = self.episodes.index(ep_idx) if self.episodes is not None else ep_idx
@@ -677,7 +659,6 @@
             query_timestamps = self._get_query_timestamps(current_ts, query_indices)
             video_frames = self._query_videos(query_timestamps, ep_idx)
             item = {**video_frames, **item}
->>>>>>> 4519016e
 
         if self.image_transforms is not None:
             image_keys = self.meta.camera_keys
