#!/usr/bin/env python

# Copyright 2024 The HuggingFace Inc. team. All rights reserved.
#
# Licensed under the Apache License, Version 2.0 (the "License");
# you may not use this file except in compliance with the License.
# You may obtain a copy of the License at
#
#     http://www.apache.org/licenses/LICENSE-2.0
#
# Unless required by applicable law or agreed to in writing, software
# distributed under the License is distributed on an "AS IS" BASIS,
# WITHOUT WARRANTIES OR CONDITIONS OF ANY KIND, either express or implied.
# See the License for the specific language governing permissions and
# limitations under the License.
import numpy as np

from lerobot.common.datasets.utils import load_image_as_numpy


def estimate_num_samples(
    dataset_len: int, min_num_samples: int = 100, max_num_samples: int = 10_000, power: float = 0.75
) -> int:
    """Heuristic to estimate the number of samples based on dataset size.
    The power controls the sample growth relative to dataset size.
    Lower the power for less number of samples.

    For default arguments, we have:
    - from 1 to ~500, num_samples=100
    - at 1000, num_samples=177
    - at 2000, num_samples=299
    - at 5000, num_samples=594
    - at 10000, num_samples=1000
    - at 20000, num_samples=1681
    """
    if dataset_len < min_num_samples:
        min_num_samples = dataset_len
    return max(min_num_samples, min(int(dataset_len**power), max_num_samples))


def sample_indices(data_len: int) -> list[int]:
    num_samples = estimate_num_samples(data_len)
    return np.round(np.linspace(0, data_len - 1, num_samples)).astype(int).tolist()


def auto_downsample_height_width(img: np.ndarray, target_size: int = 150, max_size_threshold: int = 300):
    _, height, width = img.shape

    if max(width, height) < max_size_threshold:
        # no downsampling needed
        return img

    downsample_factor = int(width / target_size) if width > height else int(height / target_size)
    return img[:, ::downsample_factor, ::downsample_factor]


def sample_images(image_paths: list[str]) -> np.ndarray:
    sampled_indices = sample_indices(len(image_paths))

    images = None
    for i, idx in enumerate(sampled_indices):
        path = image_paths[idx]
        # we load as uint8 to reduce memory usage
        img = load_image_as_numpy(path, dtype=np.uint8, channel_first=True)
        img = auto_downsample_height_width(img)

        if images is None:
            images = np.empty((len(sampled_indices), *img.shape), dtype=np.uint8)

        images[i] = img

    return images


def get_feature_stats(array: np.ndarray, axis: tuple, keepdims: bool) -> dict[str, np.ndarray]:
    return {
        "min": np.min(array, axis=axis, keepdims=keepdims),
        "max": np.max(array, axis=axis, keepdims=keepdims),
        "mean": np.mean(array, axis=axis, keepdims=keepdims),
        "std": np.std(array, axis=axis, keepdims=keepdims),
        "count": np.array([len(array)]),
    }


def compute_episode_stats(episode_data: dict[str, list[str] | np.ndarray], features: dict) -> dict:
    ep_stats = {}
    for key, data in episode_data.items():
        if features[key]["dtype"] == "string":
            continue  # HACK: we should receive np.arrays of strings
        elif features[key]["dtype"] in ["image", "video"]:
            ep_ft_array = sample_images(data)  # data is a list of image paths
            axes_to_reduce = (0, 2, 3)  # keep channel dim
            keepdims = True
        else:
<<<<<<< HEAD
            ep_ft_array = data  # data is alreay a np.ndarray
=======
            ep_ft_array = data  # data is already a np.ndarray
>>>>>>> 8861546a
            axes_to_reduce = 0  # compute stats over the first axis
            keepdims = data.ndim == 1  # keep as np.array

        ep_stats[key] = get_feature_stats(ep_ft_array, axis=axes_to_reduce, keepdims=keepdims)

        # finally, we normalize and remove batch dim for images
        if features[key]["dtype"] in ["image", "video"]:
            ep_stats[key] = {
                k: v if k == "count" else np.squeeze(v / 255.0, axis=0) for k, v in ep_stats[key].items()
            }

    return ep_stats


def _assert_type_and_shape(stats_list: list[dict[str, dict]]):
    for i in range(len(stats_list)):
        for fkey in stats_list[i]:
            for k, v in stats_list[i][fkey].items():
                if not isinstance(v, np.ndarray):
                    raise ValueError(
                        f"Stats must be composed of numpy array, but key '{k}' of feature '{fkey}' is of type '{type(v)}' instead."
                    )
                if v.ndim == 0:
                    raise ValueError("Number of dimensions must be at least 1, and is 0 instead.")
                if k == "count" and v.shape != (1,):
                    raise ValueError(f"Shape of 'count' must be (1), but is {v.shape} instead.")
                if "image" in fkey and k != "count" and v.shape != (3, 1, 1):
                    raise ValueError(f"Shape of '{k}' must be (3,1,1), but is {v.shape} instead.")


def aggregate_feature_stats(stats_ft_list: list[dict[str, dict]]) -> dict[str, dict[str, np.ndarray]]:
    """Aggregates stats for a single feature."""
    means = np.stack([s["mean"] for s in stats_ft_list])
    variances = np.stack([s["std"] ** 2 for s in stats_ft_list])
    counts = np.stack([s["count"] for s in stats_ft_list])
    total_count = counts.sum(axis=0)

    # Prepare weighted mean by matching number of dimensions
    while counts.ndim < means.ndim:
        counts = np.expand_dims(counts, axis=-1)

    # Compute the weighted mean
    weighted_means = means * counts
    total_mean = weighted_means.sum(axis=0) / total_count

    # Compute the variance using the parallel algorithm
    delta_means = means - total_mean
    weighted_variances = (variances + delta_means**2) * counts
    total_variance = weighted_variances.sum(axis=0) / total_count

    return {
        "min": np.min(np.stack([s["min"] for s in stats_ft_list]), axis=0),
        "max": np.max(np.stack([s["max"] for s in stats_ft_list]), axis=0),
        "mean": total_mean,
        "std": np.sqrt(total_variance),
        "count": total_count,
    }


def aggregate_stats(stats_list: list[dict[str, dict]]) -> dict[str, dict[str, np.ndarray]]:
    """Aggregate stats from multiple compute_stats outputs into a single set of stats.

    The final stats will have the union of all data keys from each of the stats dicts.

    For instance:
    - new_min = min(min_dataset_0, min_dataset_1, ...)
    - new_max = max(max_dataset_0, max_dataset_1, ...)
    - new_mean = (mean of all data, weighted by counts)
    - new_std = (std of all data)
    """

    _assert_type_and_shape(stats_list)

    data_keys = {key for stats in stats_list for key in stats}
    aggregated_stats = {key: {} for key in data_keys}

    for key in data_keys:
        stats_with_key = [stats[key] for stats in stats_list if key in stats]
        aggregated_stats[key] = aggregate_feature_stats(stats_with_key)

    return aggregated_stats<|MERGE_RESOLUTION|>--- conflicted
+++ resolved
@@ -92,11 +92,7 @@
             axes_to_reduce = (0, 2, 3)  # keep channel dim
             keepdims = True
         else:
-<<<<<<< HEAD
-            ep_ft_array = data  # data is alreay a np.ndarray
-=======
             ep_ft_array = data  # data is already a np.ndarray
->>>>>>> 8861546a
             axes_to_reduce = 0  # compute stats over the first axis
             keepdims = data.ndim == 1  # keep as np.array
 
