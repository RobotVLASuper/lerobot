import inspect

from omegaconf import DictConfig, OmegaConf
from torch import Tensor

from lerobot.common.policies.policy_protocol import Policy
from lerobot.common.utils.utils import get_safe_torch_device


def _policy_cfg_from_hydra_cfg(policy_cfg_class, hydra_cfg):
    expected_kwargs = set(inspect.signature(policy_cfg_class).parameters)
    assert set(hydra_cfg.policy).issuperset(
        expected_kwargs
    ), f"Hydra config is missing arguments: {set(expected_kwargs).difference(hydra_cfg.policy)}"
    policy_cfg = policy_cfg_class(
        **{
            k: v
            for k, v in OmegaConf.to_container(hydra_cfg.policy, resolve=True).items()
            if k in expected_kwargs
        }
    )
    return policy_cfg


def make_policy(
    hydra_cfg: DictConfig,
    dataset_stats: dict[str, dict[str, Tensor]] | None = None,
) -> Policy:
    if hydra_cfg.policy.name == "tdmpc":
        from lerobot.common.policies.tdmpc.configuration_tdmpc import TDMPCConfig
        from lerobot.common.policies.tdmpc.modeling_tdmpc import TDMPCPolicy

        cfg_cls = TDMPCConfig
        policy_cls = TDMPCPolicy
    elif hydra_cfg.policy.name == "diffusion":
        from lerobot.common.policies.diffusion.configuration_diffusion import DiffusionConfig
        from lerobot.common.policies.diffusion.modeling_diffusion import DiffusionPolicy

        cfg_cls = DiffusionConfig
        policy_cls = DiffusionPolicy
    elif hydra_cfg.policy.name == "act":
        from lerobot.common.policies.act.configuration_act import ACTConfig
        from lerobot.common.policies.act.modeling_act import ACTPolicy

<<<<<<< HEAD
        cfg_cls = ActionChunkingTransformerConfig
        policy_cls = ActionChunkingTransformerPolicy
=======
        policy_cfg = _policy_cfg_from_hydra_cfg(ACTConfig, hydra_cfg)
        policy = ACTPolicy(policy_cfg, dataset_stats)
        policy.to(get_safe_torch_device(hydra_cfg.device))
>>>>>>> 01d5490d
    else:
        raise ValueError(hydra_cfg.policy.name)

    policy_cfg = _policy_cfg_from_hydra_cfg(cfg_cls, hydra_cfg)
    policy: Policy = policy_cls(policy_cfg, dataset_stats)
    policy.to(get_safe_torch_device(hydra_cfg.device))

    if hydra_cfg.policy.pretrained_model_path:
        policy.load(hydra_cfg.policy.pretrained_model_path)

    return policy<|MERGE_RESOLUTION|>--- conflicted
+++ resolved
@@ -42,14 +42,8 @@
         from lerobot.common.policies.act.configuration_act import ACTConfig
         from lerobot.common.policies.act.modeling_act import ACTPolicy
 
-<<<<<<< HEAD
-        cfg_cls = ActionChunkingTransformerConfig
-        policy_cls = ActionChunkingTransformerPolicy
-=======
-        policy_cfg = _policy_cfg_from_hydra_cfg(ACTConfig, hydra_cfg)
-        policy = ACTPolicy(policy_cfg, dataset_stats)
-        policy.to(get_safe_torch_device(hydra_cfg.device))
->>>>>>> 01d5490d
+        cfg_cls = ACTConfig
+        policy_cls = ACTPolicy
     else:
         raise ValueError(hydra_cfg.policy.name)
 
