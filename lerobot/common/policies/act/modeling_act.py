--- conflicted
+++ resolved
@@ -188,15 +188,9 @@
                 (-0.5 * (1 + log_sigma_x2_hat - mu_hat.pow(2) - (log_sigma_x2_hat).exp())).sum(-1).mean()
             )
             loss_dict["kld_loss"] = mean_kld.item()
-<<<<<<< HEAD
-            loss_dict["loss"] = l1_loss + eoe_loss + mean_kld * self.config.kl_weight
+            loss = l1_loss + eoe_loss + mean_kld * self.config.kl_weight
         else:
-            loss_dict["loss"] = l1_loss + eoe_loss
-=======
-            loss = l1_loss + mean_kld * self.config.kl_weight
-        else:
-            loss = l1_loss
->>>>>>> e81c36cf
+            loss = l1_loss + eoe_loss
 
         return loss, loss_dict
 
