--- conflicted
+++ resolved
@@ -38,22 +38,13 @@
 from lerobot.common.policies.normalize import Normalize, Unnormalize
 
 
-<<<<<<< HEAD
 class ACTPolicy(
     nn.Module,
     PyTorchModelHubMixin,
     library_name="lerobot",
     repo_url="https://github.com/huggingface/lerobot",
-    docs_url="https://github.com/huggingface/lerobot/",
-    tags=["robotics"],
+    tags=["robotics", "act-policy"],
 ):
-=======
-class ACTPolicy(nn.Module, PyTorchModelHubMixin, 
-                library_name="lerobot",
-                repo_url="https://github.com/huggingface/lerobot",
-                tags=["act-policy", "robotics"],
-                ):
->>>>>>> 7a101ad5
     """
     Action Chunking Transformer Policy as per Learning Fine-Grained Bimanual Manipulation with Low-Cost
     Hardware (paper: https://arxiv.org/abs/2304.13705, code: https://github.com/tonyzhaozh/act)
