"""Action Chunking Transformer Policy

As per Learning Fine-Grained Bimanual Manipulation with Low-Cost Hardware (https://arxiv.org/abs/2304.13705).
The majority of changes here involve removing unused code, unifying naming, and adding helpful comments.
"""

import math
import time
from collections import deque
from itertools import chain
from typing import Callable

import einops
import numpy as np
import torch
import torch.nn.functional as F  # noqa: N812
import torchvision
import torchvision.transforms as transforms
from huggingface_hub import PyTorchModelHubMixin
from torch import Tensor, nn
from torchvision.models._utils import IntermediateLayerGetter
from torchvision.ops.misc import FrozenBatchNorm2d

from lerobot.common.policies.act.configuration_act import ActionChunkingTransformerConfig


<<<<<<< HEAD
class ActPolicy(nn.Module, PyTorchModelHubMixin):
=======
class ActionChunkingTransformerPolicy(nn.Module):
>>>>>>> 30023535
    """
    Action Chunking Transformer Policy as per Learning Fine-Grained Bimanual Manipulation with Low-Cost
    Hardware (paper: https://arxiv.org/abs/2304.13705, code: https://github.com/tonyzhaozh/act)

    Note: In this code we use the terms `vae_encoder`, 'encoder', `decoder`. The meanings are as follows.
        - The `vae_encoder` is, as per the literature around variational auto-encoders (VAE), the part of the
          model that encodes the target data (a sequence of actions), and the condition (the robot
          joint-space).
        - A transformer with an `encoder` (not the VAE encoder) and `decoder` (not the VAE decoder) with
          cross-attention is used as the VAE decoder. For these terms, we drop the `vae_` prefix because we
          have an option to train this model without the variational objective (in which case we drop the
          `vae_encoder` altogether, and nothing about this model has anything to do with a VAE).

                                 Transformer
                                 Used alone for inference
                                 (acts as VAE decoder
                                  during training)
                                ┌───────────────────────┐
                                │             Outputs   │
                                │                ▲      │
                                │     ┌─────►┌───────┐  │
                   ┌──────┐     │     │      │Transf.│  │
                   │      │     │     ├─────►│decoder│  │
              ┌────┴────┐ │     │     │      │       │  │
              │         │ │     │ ┌───┴───┬─►│       │  │
              │ VAE     │ │     │ │       │  └───────┘  │
              │ encoder │ │     │ │Transf.│             │
              │         │ │     │ │encoder│             │
              └───▲─────┘ │     │ │       │             │
                  │       │     │ └───▲───┘             │
                  │       │     │     │                 │
                inputs    └─────┼─────┘                 │
                                │                       │
                                └───────────────────────┘
    """

    name = "act"
    _multiple_obs_steps_not_handled_msg = (
        "ActionChunkingTransformerPolicy does not handle multiple observation steps."
    )

<<<<<<< HEAD
    def __init__(self, config: ActConfig):
=======
    def __init__(self, cfg: ActionChunkingTransformerConfig):
>>>>>>> 30023535
        """
        TODO(alexander-soare): Add documentation for all parameters once we have model configs established.
        """
        super().__init__()
        if getattr(config, "n_obs_steps", 1) != 1:
            raise ValueError(self._multiple_obs_steps_not_handled_msg)
        self.config = config

        # BERT style VAE encoder with input [cls, *joint_space_configuration, *action_sequence].
        # The cls token forms parameters of the latent's distribution (like this [*means, *log_variances]).
        if self.config.use_vae:
            self.vae_encoder = _TransformerEncoder(config)
            self.vae_encoder_cls_embed = nn.Embedding(1, config.d_model)
            # Projection layer for joint-space configuration to hidden dimension.
            self.vae_encoder_robot_state_input_proj = nn.Linear(config.state_dim, config.d_model)
            # Projection layer for action (joint-space target) to hidden dimension.
            self.vae_encoder_action_input_proj = nn.Linear(config.state_dim, config.d_model)
            self.latent_dim = config.latent_dim
            # Projection layer from the VAE encoder's output to the latent distribution's parameter space.
            self.vae_encoder_latent_output_proj = nn.Linear(config.d_model, self.latent_dim * 2)
            # Fixed sinusoidal positional embedding the whole input to the VAE encoder. Unsqueeze for batch
            # dimension.
            self.register_buffer(
                "vae_encoder_pos_enc",
                _create_sinusoidal_position_embedding(1 + 1 + config.chunk_size, config.d_model).unsqueeze(0),
            )

        # Backbone for image feature extraction.
        self.image_normalizer = transforms.Normalize(
            mean=config.image_normalization_mean, std=config.image_normalization_std
        )
        backbone_model = getattr(torchvision.models, config.vision_backbone)(
            replace_stride_with_dilation=[False, False, config.replace_final_stride_with_dilation],
            pretrained=config.use_pretrained_backbone,
            norm_layer=FrozenBatchNorm2d,
        )
        # Note: The assumption here is that we are using a ResNet model (and hence layer4 is the final feature
        # map).
        # Note: The forward method of this returns a dict: {"feature_map": output}.
        self.backbone = IntermediateLayerGetter(backbone_model, return_layers={"layer4": "feature_map"})

        # Transformer (acts as VAE decoder when training with the variational objective).
        self.encoder = _TransformerEncoder(config)
        self.decoder = _TransformerDecoder(config)

        # Transformer encoder input projections. The tokens will be structured like
        # [latent, robot_state, image_feature_map_pixels].
        self.encoder_robot_state_input_proj = nn.Linear(config.state_dim, config.d_model)
        self.encoder_latent_input_proj = nn.Linear(self.latent_dim, config.d_model)
        self.encoder_img_feat_input_proj = nn.Conv2d(
            backbone_model.fc.in_features, config.d_model, kernel_size=1
        )
        # Transformer encoder positional embeddings.
        self.encoder_robot_and_latent_pos_embed = nn.Embedding(2, config.d_model)
        self.encoder_cam_feat_pos_embed = _SinusoidalPositionEmbedding2D(config.d_model // 2)

        # Transformer decoder.
        # Learnable positional embedding for the transformer's decoder (in the style of DETR object queries).
        self.decoder_pos_embed = nn.Embedding(config.chunk_size, config.d_model)

        # Final action regression head on the output of the transformer's decoder.
        self.action_head = nn.Linear(config.d_model, config.action_dim)

        self._reset_parameters()
        self._create_optimizer()

    def _create_optimizer(self):
        optimizer_params_dicts = [
            {
                "params": [
                    p for n, p in self.named_parameters() if not n.startswith("backbone") and p.requires_grad
                ]
            },
            {
                "params": [
                    p for n, p in self.named_parameters() if n.startswith("backbone") and p.requires_grad
                ],
                "lr": self.config.lr_backbone,
            },
        ]
        self.optimizer = torch.optim.AdamW(
            optimizer_params_dicts, lr=self.config.lr, weight_decay=self.config.weight_decay
        )

    def _reset_parameters(self):
        """Xavier-uniform initialization of the transformer parameters as in the original code."""
        for p in chain(self.encoder.parameters(), self.decoder.parameters()):
            if p.dim() > 1:
                nn.init.xavier_uniform_(p)

    def reset(self):
        """This should be called whenever the environment is reset."""
        if self.config.n_action_steps is not None:
            self._action_queue = deque([], maxlen=self.config.n_action_steps)

    @torch.no_grad
    def select_action(self, batch: dict[str, Tensor], **_) -> Tensor:
        """
        This method wraps `select_actions` in order to return one action at a time for execution in the
        environment. It works by managing the actions in a queue and only calling `select_actions` when the
        queue is empty.
        """
        if len(self._action_queue) == 0:
            # `select_actions` returns a (batch_size, n_action_steps, *) tensor, but the queue effectively has
            # shape (n_action_steps, batch_size, *), hence the transpose.
            self._action_queue.extend(self.select_actions(batch).transpose(0, 1))
        return self._action_queue.popleft()

    @torch.no_grad
    def select_actions(self, batch: dict[str, Tensor]) -> Tensor:
        """Use the action chunking transformer to generate a sequence of actions."""
        self.eval()
        self._preprocess_batch(batch, add_obs_steps_dim=True)

        action = self.forward(batch, return_loss=False)

        return action[: self.config.n_action_steps]

    def __call__(self, *args, **kwargs) -> dict:
        # TODO(alexander-soare): Temporary bridge until we know what to do about the `update` method.
        return self.update(*args, **kwargs)

    def _preprocess_batch(
        self, batch: dict[str, Tensor], add_obs_steps_dim: bool = False
    ) -> dict[str, Tensor]:
        """
        This function expects `batch` to have (at least):
        {
            "observation.state": (B, 1, J) OR (B, J) tensor of robot states (joint configuration).
            "observation.images.top": (B, 1, C, H, W) OR (B, C, H, W) tensor of images.
        }
        """
        if add_obs_steps_dim:
            # Add a dimension for the observations steps. Since n_obs_steps > 1 is not supported right now,
            # this just amounts to an unsqueeze.
            for k in batch:
                if k.startswith("observation."):
                    batch[k] = batch[k].unsqueeze(1)

        if batch["observation.state"].shape[1] != 1:
            raise ValueError(self._multiple_obs_steps_not_handled_msg)
        batch["observation.state"] = batch["observation.state"].squeeze(1)
        # TODO(alexander-soare): generalize this to multiple images.
        assert (
            sum(k.startswith("observation.images.") and not k.endswith("is_pad") for k in batch) == 1
        ), "ACT only handles one image for now."
        # Note: no squeeze is required for "observation.images.top" because then we'd have to unsqueeze to get
        # the image index dimension.

    def update(self, batch, **_) -> dict:
        """Run the model in train mode, compute the loss, and do an optimization step."""
        start_time = time.time()
        self._preprocess_batch(batch)

        self.train()

        num_slices = self.config.batch_size
        batch_size = self.config.chunk_size * num_slices

        assert batch_size % self.config.chunk_size == 0
        assert batch_size % num_slices == 0

        loss = self.forward(batch, return_loss=True)["loss"]
        loss.backward()

        grad_norm = torch.nn.utils.clip_grad_norm_(
            self.parameters(),
            self.config.grad_clip_norm,
            error_if_nonfinite=False,
        )

        self.optimizer.step()
        self.optimizer.zero_grad()

        info = {
            "loss": loss.item(),
            "grad_norm": float(grad_norm),
            "lr": self.config.lr,
            "update_s": time.time() - start_time,
        }

        return info

    def forward(self, batch: dict[str, Tensor], return_loss: bool = False) -> dict | Tensor:
        """A forward pass through the DNN part of this policy with optional loss computation."""
        images = self.image_normalizer(batch["observation.images.top"])

        if return_loss:  # training time
            actions_hat, (mu_hat, log_sigma_x2_hat) = self._forward(
                batch["observation.state"], images, batch["action"]
            )

            l1_loss = (
                F.l1_loss(batch["action"], actions_hat, reduction="none")
                * ~batch["action_is_pad"].unsqueeze(-1)
            ).mean()

            loss_dict = {}
            loss_dict["l1"] = l1_loss
            if self.config.use_vae:
                # Calculate Dₖₗ(latent_pdf || standard_normal). Note: After computing the KL-divergence for
                # each dimension independently, we sum over the latent dimension to get the total
                # KL-divergence per batch element, then take the mean over the batch.
                # (See App. B of https://arxiv.org/abs/1312.6114 for more details).
                mean_kld = (
                    (-0.5 * (1 + log_sigma_x2_hat - mu_hat.pow(2) - (log_sigma_x2_hat).exp())).sum(-1).mean()
                )
                loss_dict["kl"] = mean_kld
                loss_dict["loss"] = loss_dict["l1"] + loss_dict["kl"] * self.config.kl_weight
            else:
                loss_dict["loss"] = loss_dict["l1"]
            return loss_dict
        else:
            action, _ = self._forward(batch["observation.state"], images)
            return action

    def _forward(
        self, robot_state: Tensor, image: Tensor, actions: Tensor | None = None
    ) -> tuple[Tensor, tuple[Tensor | None, Tensor | None]]:
        """
        Args:
            robot_state: (B, J) batch of robot joint configurations.
            image: (B, N, C, H, W) batch of N camera frames.
            actions: (B, S, A) batch of actions from the target dataset which must be provided if the
                VAE is enabled and the model is in training mode.
        Returns:
            (B, S, A) batch of action sequences
            Tuple containing the latent PDF's parameters (mean, log(σ²)) both as (B, L) tensors where L is the
            latent dimension.
        """
        if self.config.use_vae and self.training:
            assert (
                actions is not None
            ), "actions must be provided when using the variational objective in training mode."

        batch_size = robot_state.shape[0]

        # Prepare the latent for input to the transformer encoder.
        if self.config.use_vae and actions is not None:
            # Prepare the input to the VAE encoder: [cls, *joint_space_configuration, *action_sequence].
            cls_embed = einops.repeat(
                self.vae_encoder_cls_embed.weight, "1 d -> b 1 d", b=batch_size
            )  # (B, 1, D)
            robot_state_embed = self.vae_encoder_robot_state_input_proj(robot_state).unsqueeze(1)  # (B, 1, D)
            action_embed = self.vae_encoder_action_input_proj(actions)  # (B, S, D)
            vae_encoder_input = torch.cat([cls_embed, robot_state_embed, action_embed], axis=1)  # (B, S+2, D)

            # Prepare fixed positional embedding.
            # Note: detach() shouldn't be necessary but leaving it the same as the original code just in case.
            pos_embed = self.vae_encoder_pos_enc.clone().detach()  # (1, S+2, D)

            # Forward pass through VAE encoder to get the latent PDF parameters.
            cls_token_out = self.vae_encoder(
                vae_encoder_input.permute(1, 0, 2), pos_embed=pos_embed.permute(1, 0, 2)
            )[0]  # select the class token, with shape (B, D)
            latent_pdf_params = self.vae_encoder_latent_output_proj(cls_token_out)
            mu = latent_pdf_params[:, : self.latent_dim]
            # This is 2log(sigma). Done this way to match the original implementation.
            log_sigma_x2 = latent_pdf_params[:, self.latent_dim :]

            # Sample the latent with the reparameterization trick.
            latent_sample = mu + log_sigma_x2.div(2).exp() * torch.randn_like(mu)
        else:
            # When not using the VAE encoder, we set the latent to be all zeros.
            mu = log_sigma_x2 = None
            latent_sample = torch.zeros([batch_size, self.latent_dim], dtype=torch.float32).to(
                robot_state.device
            )

        # Prepare all other transformer encoder inputs.
        # Camera observation features and positional embeddings.
        all_cam_features = []
        all_cam_pos_embeds = []
        for cam_id, _ in enumerate(self.config.camera_names):
            cam_features = self.backbone(image[:, cam_id])["feature_map"]
            cam_pos_embed = self.encoder_cam_feat_pos_embed(cam_features).to(dtype=cam_features.dtype)
            cam_features = self.encoder_img_feat_input_proj(cam_features)  # (B, C, h, w)
            all_cam_features.append(cam_features)
            all_cam_pos_embeds.append(cam_pos_embed)
        # Concatenate camera observation feature maps and positional embeddings along the width dimension.
        encoder_in = torch.cat(all_cam_features, axis=3)
        cam_pos_embed = torch.cat(all_cam_pos_embeds, axis=3)

        # Get positional embeddings for robot state and latent.
        robot_state_embed = self.encoder_robot_state_input_proj(robot_state)
        latent_embed = self.encoder_latent_input_proj(latent_sample)

        # Stack encoder input and positional embeddings moving to (S, B, C).
        encoder_in = torch.cat(
            [
                torch.stack([latent_embed, robot_state_embed], axis=0),
                encoder_in.flatten(2).permute(2, 0, 1),
            ]
        )
        pos_embed = torch.cat(
            [
                self.encoder_robot_and_latent_pos_embed.weight.unsqueeze(1),
                cam_pos_embed.flatten(2).permute(2, 0, 1),
            ],
            axis=0,
        )

        # Forward pass through the transformer modules.
        encoder_out = self.encoder(encoder_in, pos_embed=pos_embed)
        decoder_in = torch.zeros(
            (self.config.chunk_size, batch_size, self.config.d_model),
            dtype=pos_embed.dtype,
            device=pos_embed.device,
        )
        decoder_out = self.decoder(
            decoder_in,
            encoder_out,
            encoder_pos_embed=pos_embed,
            decoder_pos_embed=self.decoder_pos_embed.weight.unsqueeze(1),
        )

        # Move back to (B, S, C).
        decoder_out = decoder_out.transpose(0, 1)

        actions = self.action_head(decoder_out)

        return actions, (mu, log_sigma_x2)

    def save(self, fp):
        torch.save(self.state_dict(), fp)

    def load(self, fp):
        d = torch.load(fp)
        self.load_state_dict(d)


class _TransformerEncoder(nn.Module):
    """Convenience module for running multiple encoder layers, maybe followed by normalization."""

<<<<<<< HEAD
    def __init__(self, config: ActConfig):
=======
    def __init__(self, cfg: ActionChunkingTransformerConfig):
>>>>>>> 30023535
        super().__init__()
        self.layers = nn.ModuleList(
            [_TransformerEncoderLayer(config) for _ in range(config.n_encoder_layers)]
        )
        self.norm = nn.LayerNorm(config.d_model) if config.pre_norm else nn.Identity()

    def forward(self, x: Tensor, pos_embed: Tensor | None = None) -> Tensor:
        for layer in self.layers:
            x = layer(x, pos_embed=pos_embed)
        x = self.norm(x)
        return x


class _TransformerEncoderLayer(nn.Module):
<<<<<<< HEAD
    def __init__(self, config: ActConfig):
=======
    def __init__(self, cfg: ActionChunkingTransformerConfig):
>>>>>>> 30023535
        super().__init__()
        self.self_attn = nn.MultiheadAttention(config.d_model, config.n_heads, dropout=config.dropout)

        # Feed forward layers.
        self.linear1 = nn.Linear(config.d_model, config.dim_feedforward)
        self.dropout = nn.Dropout(config.dropout)
        self.linear2 = nn.Linear(config.dim_feedforward, config.d_model)

        self.norm1 = nn.LayerNorm(config.d_model)
        self.norm2 = nn.LayerNorm(config.d_model)
        self.dropout1 = nn.Dropout(config.dropout)
        self.dropout2 = nn.Dropout(config.dropout)

        self.activation = _get_activation_fn(config.feedforward_activation)
        self.pre_norm = config.pre_norm

    def forward(self, x, pos_embed: Tensor | None = None) -> Tensor:
        skip = x
        if self.pre_norm:
            x = self.norm1(x)
        q = k = x if pos_embed is None else x + pos_embed
        x = self.self_attn(q, k, value=x)[0]  # select just the output, not the attention weights
        x = skip + self.dropout1(x)
        if self.pre_norm:
            skip = x
            x = self.norm2(x)
        else:
            x = self.norm1(x)
            skip = x
        x = self.linear2(self.dropout(self.activation(self.linear1(x))))
        x = skip + self.dropout2(x)
        if not self.pre_norm:
            x = self.norm2(x)
        return x


class _TransformerDecoder(nn.Module):
<<<<<<< HEAD
    def __init__(self, config: ActConfig):
=======
    def __init__(self, cfg: ActionChunkingTransformerConfig):
>>>>>>> 30023535
        """Convenience module for running multiple decoder layers followed by normalization."""
        super().__init__()
        self.layers = nn.ModuleList(
            [_TransformerDecoderLayer(config) for _ in range(config.n_decoder_layers)]
        )
        self.norm = nn.LayerNorm(config.d_model)

    def forward(
        self,
        x: Tensor,
        encoder_out: Tensor,
        decoder_pos_embed: Tensor | None = None,
        encoder_pos_embed: Tensor | None = None,
    ) -> Tensor:
        for layer in self.layers:
            x = layer(
                x, encoder_out, decoder_pos_embed=decoder_pos_embed, encoder_pos_embed=encoder_pos_embed
            )
        if self.norm is not None:
            x = self.norm(x)
        return x


class _TransformerDecoderLayer(nn.Module):
<<<<<<< HEAD
    def __init__(self, config: ActConfig):
=======
    def __init__(self, cfg: ActionChunkingTransformerConfig):
>>>>>>> 30023535
        super().__init__()
        self.self_attn = nn.MultiheadAttention(config.d_model, config.n_heads, dropout=config.dropout)
        self.multihead_attn = nn.MultiheadAttention(config.d_model, config.n_heads, dropout=config.dropout)

        # Feed forward layers.
        self.linear1 = nn.Linear(config.d_model, config.dim_feedforward)
        self.dropout = nn.Dropout(config.dropout)
        self.linear2 = nn.Linear(config.dim_feedforward, config.d_model)

        self.norm1 = nn.LayerNorm(config.d_model)
        self.norm2 = nn.LayerNorm(config.d_model)
        self.norm3 = nn.LayerNorm(config.d_model)
        self.dropout1 = nn.Dropout(config.dropout)
        self.dropout2 = nn.Dropout(config.dropout)
        self.dropout3 = nn.Dropout(config.dropout)

        self.activation = _get_activation_fn(config.feedforward_activation)
        self.pre_norm = config.pre_norm

    def maybe_add_pos_embed(self, tensor: Tensor, pos_embed: Tensor | None) -> Tensor:
        return tensor if pos_embed is None else tensor + pos_embed

    def forward(
        self,
        x: Tensor,
        encoder_out: Tensor,
        decoder_pos_embed: Tensor | None = None,
        encoder_pos_embed: Tensor | None = None,
    ) -> Tensor:
        """
        Args:
            x: (Decoder Sequence, Batch, Channel) tensor of input tokens.
            encoder_out: (Encoder Sequence, B, C) output features from the last layer of the encoder we are
                cross-attending with.
            decoder_pos_embed: (ES, 1, C) positional embedding for keys (from the encoder).
            encoder_pos_embed: (DS, 1, C) Positional_embedding for the queries (from the decoder).
        Returns:
            (DS, B, C) tensor of decoder output features.
        """
        skip = x
        if self.pre_norm:
            x = self.norm1(x)
        q = k = self.maybe_add_pos_embed(x, decoder_pos_embed)
        x = self.self_attn(q, k, value=x)[0]  # select just the output, not the attention weights
        x = skip + self.dropout1(x)
        if self.pre_norm:
            skip = x
            x = self.norm2(x)
        else:
            x = self.norm1(x)
            skip = x
        x = self.multihead_attn(
            query=self.maybe_add_pos_embed(x, decoder_pos_embed),
            key=self.maybe_add_pos_embed(encoder_out, encoder_pos_embed),
            value=encoder_out,
        )[0]  # select just the output, not the attention weights
        x = skip + self.dropout2(x)
        if self.pre_norm:
            skip = x
            x = self.norm3(x)
        else:
            x = self.norm2(x)
            skip = x
        x = self.linear2(self.dropout(self.activation(self.linear1(x))))
        x = skip + self.dropout3(x)
        if not self.pre_norm:
            x = self.norm3(x)
        return x


def _create_sinusoidal_position_embedding(num_positions: int, dimension: int) -> Tensor:
    """1D sinusoidal positional embeddings as in Attention is All You Need.

    Args:
        num_positions: Number of token positions required.
    Returns: (num_positions, dimension) position embeddings (the first dimension is the batch dimension).

    """

    def get_position_angle_vec(position):
        return [position / np.power(10000, 2 * (hid_j // 2) / dimension) for hid_j in range(dimension)]

    sinusoid_table = np.array([get_position_angle_vec(pos_i) for pos_i in range(num_positions)])
    sinusoid_table[:, 0::2] = np.sin(sinusoid_table[:, 0::2])  # dim 2i
    sinusoid_table[:, 1::2] = np.cos(sinusoid_table[:, 1::2])  # dim 2i+1
    return torch.from_numpy(sinusoid_table).float()


class _SinusoidalPositionEmbedding2D(nn.Module):
    """2D sinusoidal positional embeddings similar to what's presented in Attention Is All You Need.

    The variation is that the position indices are normalized in [0, 2π] (not quite: the lower bound is 1/H
    for the vertical direction, and 1/W for the horizontal direction.
    """

    def __init__(self, dimension: int):
        """
        Args:
            dimension: The desired dimension of the embeddings.
        """
        super().__init__()
        self.dimension = dimension
        self._two_pi = 2 * math.pi
        self._eps = 1e-6
        # Inverse "common ratio" for the geometric progression in sinusoid frequencies.
        self._temperature = 10000

    def forward(self, x: Tensor) -> Tensor:
        """
        Args:
            x: A (B, C, H, W) batch of 2D feature map to generate the embeddings for.
        Returns:
            A (1, C, H, W) batch of corresponding sinusoidal positional embeddings.
        """
        not_mask = torch.ones_like(x[0, :1])  # (1, H, W)
        # Note: These are like range(1, H+1) and range(1, W+1) respectively, but in most implementations
        # they would be range(0, H) and range(0, W). Keeping it at as is to match the original code.
        y_range = not_mask.cumsum(1, dtype=torch.float32)
        x_range = not_mask.cumsum(2, dtype=torch.float32)

        # "Normalize" the position index such that it ranges in [0, 2π].
        # Note: Adding epsilon on the denominator should not be needed as all values of y_embed and x_range
        # are non-zero by construction. This is an artifact of the original code.
        y_range = y_range / (y_range[:, -1:, :] + self._eps) * self._two_pi
        x_range = x_range / (x_range[:, :, -1:] + self._eps) * self._two_pi

        inverse_frequency = self._temperature ** (
            2 * (torch.arange(self.dimension, dtype=torch.float32, device=x.device) // 2) / self.dimension
        )

        x_range = x_range.unsqueeze(-1) / inverse_frequency  # (1, H, W, 1)
        y_range = y_range.unsqueeze(-1) / inverse_frequency  # (1, H, W, 1)

        # Note: this stack then flatten operation results in interleaved sine and cosine terms.
        # pos_embed_x and pos_embed_y are (1, H, W, C // 2).
        pos_embed_x = torch.stack((x_range[..., 0::2].sin(), x_range[..., 1::2].cos()), dim=-1).flatten(3)
        pos_embed_y = torch.stack((y_range[..., 0::2].sin(), y_range[..., 1::2].cos()), dim=-1).flatten(3)
        pos_embed = torch.cat((pos_embed_y, pos_embed_x), dim=3).permute(0, 3, 1, 2)  # (1, C, H, W)

        return pos_embed


def _get_activation_fn(activation: str) -> Callable:
    """Return an activation function given a string."""
    if activation == "relu":
        return F.relu
    if activation == "gelu":
        return F.gelu
    if activation == "glu":
        return F.glu
    raise RuntimeError(f"activation should be relu/gelu/glu, not {activation}.")<|MERGE_RESOLUTION|>--- conflicted
+++ resolved
@@ -24,11 +24,7 @@
 from lerobot.common.policies.act.configuration_act import ActionChunkingTransformerConfig
 
 
-<<<<<<< HEAD
-class ActPolicy(nn.Module, PyTorchModelHubMixin):
-=======
-class ActionChunkingTransformerPolicy(nn.Module):
->>>>>>> 30023535
+class ActPActionChunkingTransformerPolicyolicy(nn.Module, PyTorchModelHubMixin):
     """
     Action Chunking Transformer Policy as per Learning Fine-Grained Bimanual Manipulation with Low-Cost
     Hardware (paper: https://arxiv.org/abs/2304.13705, code: https://github.com/tonyzhaozh/act)
@@ -70,11 +66,7 @@
         "ActionChunkingTransformerPolicy does not handle multiple observation steps."
     )
 
-<<<<<<< HEAD
-    def __init__(self, config: ActConfig):
-=======
-    def __init__(self, cfg: ActionChunkingTransformerConfig):
->>>>>>> 30023535
+    def __init__(self, config: ActionChunkingTransformerConfig):
         """
         TODO(alexander-soare): Add documentation for all parameters once we have model configs established.
         """
@@ -409,11 +401,7 @@
 class _TransformerEncoder(nn.Module):
     """Convenience module for running multiple encoder layers, maybe followed by normalization."""
 
-<<<<<<< HEAD
-    def __init__(self, config: ActConfig):
-=======
-    def __init__(self, cfg: ActionChunkingTransformerConfig):
->>>>>>> 30023535
+    def __init__(self, config: ActionChunkingTransformerConfig):
         super().__init__()
         self.layers = nn.ModuleList(
             [_TransformerEncoderLayer(config) for _ in range(config.n_encoder_layers)]
@@ -428,11 +416,7 @@
 
 
 class _TransformerEncoderLayer(nn.Module):
-<<<<<<< HEAD
-    def __init__(self, config: ActConfig):
-=======
-    def __init__(self, cfg: ActionChunkingTransformerConfig):
->>>>>>> 30023535
+    def __init__(self, config: ActionChunkingTransformerConfig):
         super().__init__()
         self.self_attn = nn.MultiheadAttention(config.d_model, config.n_heads, dropout=config.dropout)
 
@@ -470,11 +454,7 @@
 
 
 class _TransformerDecoder(nn.Module):
-<<<<<<< HEAD
-    def __init__(self, config: ActConfig):
-=======
-    def __init__(self, cfg: ActionChunkingTransformerConfig):
->>>>>>> 30023535
+    def __init__(self, config: ActionChunkingTransformerConfig):
         """Convenience module for running multiple decoder layers followed by normalization."""
         super().__init__()
         self.layers = nn.ModuleList(
@@ -499,11 +479,7 @@
 
 
 class _TransformerDecoderLayer(nn.Module):
-<<<<<<< HEAD
-    def __init__(self, config: ActConfig):
-=======
-    def __init__(self, cfg: ActionChunkingTransformerConfig):
->>>>>>> 30023535
+    def __init__(self, config: ActionChunkingTransformerConfig):
         super().__init__()
         self.self_attn = nn.MultiheadAttention(config.d_model, config.n_heads, dropout=config.dropout)
         self.multihead_attn = nn.MultiheadAttention(config.d_model, config.n_heads, dropout=config.dropout)
