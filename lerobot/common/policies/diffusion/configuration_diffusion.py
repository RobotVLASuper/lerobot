#!/usr/bin/env python

# Copyright 2024 Columbia Artificial Intelligence, Robotics Lab,
# and The HuggingFace Inc. team. All rights reserved.
#
# Licensed under the Apache License, Version 2.0 (the "License");
# you may not use this file except in compliance with the License.
# You may obtain a copy of the License at
#
#     http://www.apache.org/licenses/LICENSE-2.0
#
# Unless required by applicable law or agreed to in writing, software
# distributed under the License is distributed on an "AS IS" BASIS,
# WITHOUT WARRANTIES OR CONDITIONS OF ANY KIND, either express or implied.
# See the License for the specific language governing permissions and
# limitations under the License.
from dataclasses import dataclass, field


@dataclass
class DiffusionConfig:
    """Configuration class for DiffusionPolicy.

    Defaults are configured for training with PushT providing proprioceptive and single camera observations.

    The parameters you will most likely need to change are the ones which depend on the environment / sensors.
    Those are: `input_shapes` and `output_shapes`.

    Notes on the inputs and outputs:
        - "observation.state" is required as an input key.
<<<<<<< HEAD
        - At least one key starting with "observation.image is required as an input.
        - If there are multiple keys beginning with "observation.image" they are treated as multiple camera
          views.
          Right now we only support all images having the same shape.
=======
        - A key starting with "observation.image is required as an input.
>>>>>>> 125bd93e
        - "action" is required as an output key.

    Args:
        n_obs_steps: Number of environment steps worth of observations to pass to the policy (takes the
            current step and additional steps going back).
        horizon: Diffusion model action prediction size as detailed in `DiffusionPolicy.select_action`.
        n_action_steps: The number of action steps to run in the environment for one invocation of the policy.
            See `DiffusionPolicy.select_action` for more details.
        input_shapes: A dictionary defining the shapes of the input data for the policy. The key represents
            the input data name, and the value is a list indicating the dimensions of the corresponding data.
            For example, "observation.image" refers to an input from a camera with dimensions [3, 96, 96],
            indicating it has three color channels and 96x96 resolution. Importantly, `input_shapes` doesn't
            include batch dimension or temporal dimension.
        output_shapes: A dictionary defining the shapes of the output data for the policy. The key represents
            the output data name, and the value is a list indicating the dimensions of the corresponding data.
            For example, "action" refers to an output shape of [14], indicating 14-dimensional actions.
            Importantly, `output_shapes` doesn't include batch dimension or temporal dimension.
        input_normalization_modes: A dictionary with key representing the modality (e.g. "observation.state"),
            and the value specifies the normalization mode to apply. The two available modes are "mean_std"
            which subtracts the mean and divides by the standard deviation and "min_max" which rescale in a
            [-1, 1] range.
        output_normalization_modes: Similar dictionary as `normalize_input_modes`, but to unnormalize to the
            original scale. Note that this is also used for normalizing the training targets.
        vision_backbone: Name of the torchvision resnet backbone to use for encoding images.
        crop_shape: (H, W) shape to crop images to as a preprocessing step for the vision backbone. Must fit
            within the image size. If None, no cropping is done.
        crop_is_random: Whether the crop should be random at training time (it's always a center crop in eval
            mode).
        pretrained_backbone_weights: Pretrained weights from torchvision to initalize the backbone.
            `None` means no pretrained weights.
        use_group_norm: Whether to replace batch normalization with group normalization in the backbone.
            The group sizes are set to be about 16 (to be precise, feature_dim // 16).
        spatial_softmax_num_keypoints: Number of keypoints for SpatialSoftmax.
        down_dims: Feature dimension for each stage of temporal downsampling in the diffusion modeling Unet.
            You may provide a variable number of dimensions, therefore also controlling the degree of
            downsampling.
        kernel_size: The convolutional kernel size of the diffusion modeling Unet.
        n_groups: Number of groups used in the group norm of the Unet's convolutional blocks.
        diffusion_step_embed_dim: The Unet is conditioned on the diffusion timestep via a small non-linear
            network. This is the output dimension of that network, i.e., the embedding dimension.
        use_film_scale_modulation: FiLM (https://arxiv.org/abs/1709.07871) is used for the Unet conditioning.
            Bias modulation is used be default, while this parameter indicates whether to also use scale
            modulation.
        noise_scheduler_type: Name of the noise scheduler to use. Supported options: ["DDPM", "DDIM"].
        num_train_timesteps: Number of diffusion steps for the forward diffusion schedule.
        beta_schedule: Name of the diffusion beta schedule as per DDPMScheduler from Hugging Face diffusers.
        beta_start: Beta value for the first forward-diffusion step.
        beta_end: Beta value for the last forward-diffusion step.
        prediction_type: The type of prediction that the diffusion modeling Unet makes. Choose from "epsilon"
            or "sample". These have equivalent outcomes from a latent variable modeling perspective, but
            "epsilon" has been shown to work better in many deep neural network settings.
        clip_sample: Whether to clip the sample to [-`clip_sample_range`, +`clip_sample_range`] for each
            denoising step at inference time. WARNING: you will need to make sure your action-space is
            normalized to fit within this range.
        clip_sample_range: The magnitude of the clipping range as described above.
        num_inference_steps: Number of reverse diffusion steps to use at inference time (steps are evenly
            spaced). If not provided, this defaults to be the same as `num_train_timesteps`.
        do_mask_loss_for_padding: Whether to mask the loss when there are copy-padded actions. See
            `LeRobotDataset` and `load_previous_and_future_frames` for mor information. Note, this defaults
            to False as the original Diffusion Policy implementation does the same.
    """

    # Inputs / output structure.
    n_obs_steps: int = 2
    horizon: int = 16
    n_action_steps: int = 8

    input_shapes: dict[str, list[int]] = field(
        default_factory=lambda: {
            "observation.image": [3, 96, 96],
            "observation.state": [2],
        }
    )
    output_shapes: dict[str, list[int]] = field(
        default_factory=lambda: {
            "action": [2],
        }
    )

    # Normalization / Unnormalization
    input_normalization_modes: dict[str, str] = field(
        default_factory=lambda: {
            "observation.image": "mean_std",
            "observation.state": "min_max",
        }
    )
    output_normalization_modes: dict[str, str] = field(default_factory=lambda: {"action": "min_max"})

    # Architecture / modeling.
    # Vision backbone.
    vision_backbone: str = "resnet18"
    crop_shape: tuple[int, int] | None = (84, 84)
    crop_is_random: bool = True
    pretrained_backbone_weights: str | None = None
    use_group_norm: bool = True
    spatial_softmax_num_keypoints: int = 32
    # Unet.
    down_dims: tuple[int, ...] = (512, 1024, 2048)
    kernel_size: int = 5
    n_groups: int = 8
    diffusion_step_embed_dim: int = 128
    use_film_scale_modulation: bool = True
    # Noise scheduler.
    noise_scheduler_type: str = "DDPM"
    num_train_timesteps: int = 100
    beta_schedule: str = "squaredcos_cap_v2"
    beta_start: float = 0.0001
    beta_end: float = 0.02
    prediction_type: str = "epsilon"
    clip_sample: bool = True
    clip_sample_range: float = 1.0

    # Inference
    num_inference_steps: int | None = None

    # Loss computation
    do_mask_loss_for_padding: bool = False

    def __post_init__(self):
        """Input validation (not exhaustive)."""
        if not self.vision_backbone.startswith("resnet"):
            raise ValueError(
                f"`vision_backbone` must be one of the ResNet variants. Got {self.vision_backbone}."
            )
        image_keys = {k for k in self.input_shapes if k.startswith("observation.image")}
        if self.crop_shape is not None:
            for image_key in image_keys:
                if (
                    self.crop_shape[0] > self.input_shapes[image_key][1]
                    or self.crop_shape[1] > self.input_shapes[image_key][2]
                ):
                    raise ValueError(
                        f"`crop_shape` should fit within `input_shapes[{image_key}]`. Got {self.crop_shape} "
                        f"for `crop_shape` and {self.input_shapes[image_key]} for "
                        "`input_shapes[{image_key}]`."
                    )
        # Check that all input images have the same shape.
        first_image_key = next(iter(image_keys))
        for image_key in image_keys:
            if self.input_shapes[image_key] != self.input_shapes[first_image_key]:
                raise ValueError(
                    f"`input_shapes[{image_key}]` does not match `input_shapes[{first_image_key}]`, but we "
                    "expect all image shapes to match."
                )
        supported_prediction_types = ["epsilon", "sample"]
        if self.prediction_type not in supported_prediction_types:
            raise ValueError(
                f"`prediction_type` must be one of {supported_prediction_types}. Got {self.prediction_type}."
            )
        supported_noise_schedulers = ["DDPM", "DDIM"]
        if self.noise_scheduler_type not in supported_noise_schedulers:
            raise ValueError(
                f"`noise_scheduler_type` must be one of {supported_noise_schedulers}. "
                f"Got {self.noise_scheduler_type}."
            )<|MERGE_RESOLUTION|>--- conflicted
+++ resolved
@@ -28,14 +28,9 @@
 
     Notes on the inputs and outputs:
         - "observation.state" is required as an input key.
-<<<<<<< HEAD
         - At least one key starting with "observation.image is required as an input.
         - If there are multiple keys beginning with "observation.image" they are treated as multiple camera
-          views.
-          Right now we only support all images having the same shape.
-=======
-        - A key starting with "observation.image is required as an input.
->>>>>>> 125bd93e
+          views. Right now we only support all images having the same shape.
         - "action" is required as an output key.
 
     Args:
