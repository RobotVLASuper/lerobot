--- conflicted
+++ resolved
@@ -33,8 +33,6 @@
         }
     )
     input_normalization_modes: dict[str, str] = field(
-<<<<<<< HEAD
-=======
         default_factory=lambda: {
             "observation.image": "mean_std",
             "observation.state": "min_max",
@@ -43,17 +41,11 @@
     )
     output_normalization_modes: dict[str, str] = field(default_factory=lambda: {"action": "min_max"})
     output_normalization_params: dict[str, dict[str, list[float]]] = field(
->>>>>>> 4d854a15
         default_factory=lambda: {
             "action": {"min": [-1, -1], "max": [1, 1]},
         }
     )
-<<<<<<< HEAD
-    output_normalization_modes: dict[str, str] = field(default_factory=lambda: {"action": "min_max"})
-
-=======
     camera_number: int = 1
->>>>>>> 4d854a15
     # Add type annotations for these fields:
     vision_encoder_name: str = field(default="microsoft/resnet-18")
     image_encoder_hidden_dim: int = 32
