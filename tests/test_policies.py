#!/usr/bin/env python

# Copyright 2024 The HuggingFace Inc. team. All rights reserved.
#
# Licensed under the Apache License, Version 2.0 (the "License");
# you may not use this file except in compliance with the License.
# You may obtain a copy of the License at
#
#     http://www.apache.org/licenses/LICENSE-2.0
#
# Unless required by applicable law or agreed to in writing, software
# distributed under the License is distributed on an "AS IS" BASIS,
# WITHOUT WARRANTIES OR CONDITIONS OF ANY KIND, either express or implied.
# See the License for the specific language governing permissions and
# limitations under the License.
import inspect
from copy import deepcopy
from pathlib import Path

import einops
import pytest
import torch
from huggingface_hub import PyTorchModelHubMixin
from safetensors.torch import load_file

from lerobot import available_policies
from lerobot.common.datasets.factory import make_dataset
from lerobot.common.datasets.utils import cycle
from lerobot.common.envs.factory import make_env
from lerobot.common.envs.utils import preprocess_observation
from lerobot.common.policies.act.modeling_act import ACTTemporalEnsembler
from lerobot.common.policies.factory import (
    _policy_cfg_from_hydra_cfg,
    get_policy_and_config_classes,
    make_policy,
)
from lerobot.common.policies.normalize import Normalize, Unnormalize
from lerobot.common.policies.policy_protocol import Policy
from lerobot.common.utils.utils import init_hydra_config, seeded_context
from lerobot.scripts.train import make_optimizer_and_scheduler
from tests.scripts.save_policy_to_safetensors import get_policy_stats
from tests.utils import DEFAULT_CONFIG_PATH, DEVICE, require_cpu, require_env, require_x86_64_kernel


@pytest.mark.parametrize("policy_name", available_policies)
def test_get_policy_and_config_classes(policy_name: str):
    """Check that the correct policy and config classes are returned."""
    policy_cls, config_cls = get_policy_and_config_classes(policy_name)
    assert policy_cls.name == policy_name
    assert issubclass(config_cls, inspect.signature(policy_cls.__init__).parameters["config"].annotation)


# TODO(aliberts): refactor using lerobot/__init__.py variables
@pytest.mark.parametrize(
    "env_name,policy_name,extra_overrides",
    [
        ("xarm", "tdmpc", ["policy.use_mpc=true", "dataset_repo_id=lerobot/xarm_lift_medium"]),
        ("pusht", "diffusion", []),
        ("pusht", "vqbet", []),
        ("aloha", "act", ["env.task=AlohaInsertion-v0", "dataset_repo_id=lerobot/aloha_sim_insertion_human"]),
        (
            "aloha",
            "act",
            ["env.task=AlohaInsertion-v0", "dataset_repo_id=lerobot/aloha_sim_insertion_scripted"],
        ),
        (
            "aloha",
            "act",
            ["env.task=AlohaTransferCube-v0", "dataset_repo_id=lerobot/aloha_sim_transfer_cube_human"],
        ),
        (
            "aloha",
            "act",
            ["env.task=AlohaTransferCube-v0", "dataset_repo_id=lerobot/aloha_sim_transfer_cube_scripted"],
        ),
        # Note: these parameters also need custom logic in the test function for overriding the Hydra config.
        (
            "aloha",
            "diffusion",
            ["env.task=AlohaInsertion-v0", "dataset_repo_id=lerobot/aloha_sim_insertion_human"],
        ),
        # Note: these parameters also need custom logic in the test function for overriding the Hydra config.
        ("pusht", "act", ["env.task=PushT-v0", "dataset_repo_id=lerobot/pusht"]),
        ("dora_aloha_real", "act_real", []),
        ("dora_aloha_real", "act_real_no_state", []),
    ],
)
@require_env
def test_policy(env_name, policy_name, extra_overrides):
    """
    Tests:
        - Making the policy object.
        - Checking that the policy follows the correct protocol and subclasses nn.Module
            and PyTorchModelHubMixin.
        - Updating the policy.
        - Using the policy to select actions at inference time.
        - Test the action can be applied to the policy

    Note: We test various combinations of policy and dataset. The combinations are by no means exhaustive,
          and for now we add tests as we see fit.
    """
    cfg = init_hydra_config(
        DEFAULT_CONFIG_PATH,
        overrides=[
            f"env={env_name}",
            f"policy={policy_name}",
            f"device={DEVICE}",
        ]
        + extra_overrides,
    )

    # Additional config override logic.
    if env_name == "aloha" and policy_name == "diffusion":
        for keys in [
            ("training", "delta_timestamps"),
            ("policy", "input_shapes"),
            ("policy", "input_normalization_modes"),
        ]:
            dct = dict(cfg[keys[0]][keys[1]])
            dct["observation.images.top"] = dct["observation.image"]
            del dct["observation.image"]
            cfg[keys[0]][keys[1]] = dct
        cfg.override_dataset_stats = None

    # Additional config override logic.
    if env_name == "pusht" and policy_name == "act":
        for keys in [
            ("policy", "input_shapes"),
            ("policy", "input_normalization_modes"),
        ]:
            dct = dict(cfg[keys[0]][keys[1]])
            dct["observation.image"] = dct["observation.images.top"]
            del dct["observation.images.top"]
            cfg[keys[0]][keys[1]] = dct
        cfg.override_dataset_stats = None

    # Check that we can make the policy object.
    dataset = make_dataset(cfg)
    policy = make_policy(hydra_cfg=cfg, dataset_stats=dataset.stats)
    # Check that the policy follows the required protocol.
    assert isinstance(
        policy, Policy
    ), f"The policy does not follow the required protocol. Please see {Policy.__module__}.{Policy.__name__}."
    assert isinstance(policy, torch.nn.Module)
    assert isinstance(policy, PyTorchModelHubMixin)

    # Check that we run select_actions and get the appropriate output.
    env = make_env(cfg, n_envs=2)

    batch_size = 2
    dataloader = torch.utils.data.DataLoader(
        dataset,
        num_workers=0,
        batch_size=batch_size,
        shuffle=True,
        pin_memory=DEVICE != "cpu",
        drop_last=True,
    )
    dl_iter = cycle(dataloader)

    batch = next(dl_iter)

    for key in batch:
        batch[key] = batch[key].to(DEVICE, non_blocking=True)

<<<<<<< HEAD
    # Test updating the policy
    out = policy.forward(batch)
    assert (
        out["loss"].ndim == 1 and out["loss"].shape[0] == batch_size
    ), "1 loss value per item in the batch is expected, but {out['loss'].shape} provided instead."
=======
    # Test updating the policy (and test that it does not mutate the batch)
    batch_ = deepcopy(batch)
    policy.forward(batch)
    assert set(batch) == set(batch_), "Batch keys are not the same after a forward pass."
    assert all(
        torch.equal(batch[k], batch_[k]) for k in batch
    ), "Batch values are not the same after a forward pass."
>>>>>>> 7a3cb1ad

    # reset the policy and environment
    policy.reset()
    observation, _ = env.reset(seed=cfg.seed)

    # apply transform to normalize the observations
    observation = preprocess_observation(observation)

    # send observation to device/gpu
    observation = {key: observation[key].to(DEVICE, non_blocking=True) for key in observation}

    # get the next action for the environment (also check that the observation batch is not modified)
    observation_ = deepcopy(observation)
    with torch.inference_mode():
        action = policy.select_action(observation).cpu().numpy()
    assert set(observation) == set(
        observation_
    ), "Observation batch keys are not the same after a forward pass."
    assert all(
        torch.equal(observation[k], observation_[k]) for k in observation
    ), "Observation batch values are not the same after a forward pass."

    # Test step through policy
    env.step(action)


def test_act_backbone_lr():
    """
    Test that the ACT policy can be instantiated with a different learning rate for the backbone.
    """
    cfg = init_hydra_config(
        DEFAULT_CONFIG_PATH,
        overrides=[
            "env=aloha",
            "policy=act",
            f"device={DEVICE}",
            "training.lr_backbone=0.001",
            "training.lr=0.01",
        ],
    )
    assert cfg.training.lr == 0.01
    assert cfg.training.lr_backbone == 0.001

    dataset = make_dataset(cfg)
    policy = make_policy(hydra_cfg=cfg, dataset_stats=dataset.stats)
    optimizer, _ = make_optimizer_and_scheduler(cfg, policy)
    assert len(optimizer.param_groups) == 2
    assert optimizer.param_groups[0]["lr"] == cfg.training.lr
    assert optimizer.param_groups[1]["lr"] == cfg.training.lr_backbone
    assert len(optimizer.param_groups[0]["params"]) == 133
    assert len(optimizer.param_groups[1]["params"]) == 20


@pytest.mark.parametrize("policy_name", available_policies)
def test_policy_defaults(policy_name: str):
    """Check that the policy can be instantiated with defaults."""
    policy_cls, _ = get_policy_and_config_classes(policy_name)
    policy_cls()


@pytest.mark.parametrize(
    "env_name,policy_name",
    [
        ("xarm", "tdmpc"),
        ("pusht", "diffusion"),
        ("aloha", "act"),
    ],
)
def test_yaml_matches_dataclass(env_name: str, policy_name: str):
    """Check that dataclass configs match their respective yaml configs."""
    hydra_cfg = init_hydra_config(DEFAULT_CONFIG_PATH, overrides=[f"env={env_name}", f"policy={policy_name}"])
    _, policy_cfg_cls = get_policy_and_config_classes(policy_name)
    policy_cfg_from_hydra = _policy_cfg_from_hydra_cfg(policy_cfg_cls, hydra_cfg)
    policy_cfg_from_dataclass = policy_cfg_cls()
    assert policy_cfg_from_hydra == policy_cfg_from_dataclass


@pytest.mark.parametrize("policy_name", available_policies)
def test_save_and_load_pretrained(policy_name: str):
    policy_cls, _ = get_policy_and_config_classes(policy_name)
    policy: Policy = policy_cls()
    save_dir = f"/tmp/test_save_and_load_pretrained_{policy_cls.__name__}"
    policy.save_pretrained(save_dir)
    policy_ = policy_cls.from_pretrained(save_dir)
    assert all(torch.equal(p, p_) for p, p_ in zip(policy.parameters(), policy_.parameters(), strict=True))


@pytest.mark.parametrize("insert_temporal_dim", [False, True])
def test_normalize(insert_temporal_dim):
    """
    Test that normalize/unnormalize can run without exceptions when properly set up, and that they raise
    an exception when the forward pass is called without the stats having been provided.

    TODO(rcadene, alexander-soare): This should also test that the normalization / unnormalization works as
    expected.
    """

    input_shapes = {
        "observation.image": [3, 96, 96],
        "observation.state": [10],
    }
    output_shapes = {
        "action": [5],
    }

    normalize_input_modes = {
        "observation.image": "mean_std",
        "observation.state": "min_max",
    }
    unnormalize_output_modes = {
        "action": "min_max",
    }

    dataset_stats = {
        "observation.image": {
            "mean": torch.randn(3, 1, 1),
            "std": torch.randn(3, 1, 1),
            "min": torch.randn(3, 1, 1),
            "max": torch.randn(3, 1, 1),
        },
        "observation.state": {
            "mean": torch.randn(10),
            "std": torch.randn(10),
            "min": torch.randn(10),
            "max": torch.randn(10),
        },
        "action": {
            "mean": torch.randn(5),
            "std": torch.randn(5),
            "min": torch.randn(5),
            "max": torch.randn(5),
        },
    }

    bsize = 2
    input_batch = {
        "observation.image": torch.randn(bsize, 3, 96, 96),
        "observation.state": torch.randn(bsize, 10),
    }
    output_batch = {
        "action": torch.randn(bsize, 5),
    }

    if insert_temporal_dim:
        tdim = 4

        for key in input_batch:
            # [2,3,96,96] -> [2,tdim,3,96,96]
            input_batch[key] = torch.stack([input_batch[key]] * tdim, dim=1)

        for key in output_batch:
            output_batch[key] = torch.stack([output_batch[key]] * tdim, dim=1)

    # test without stats
    normalize = Normalize(input_shapes, normalize_input_modes, stats=None)
    with pytest.raises(AssertionError):
        normalize(input_batch)

    # test with stats
    normalize = Normalize(input_shapes, normalize_input_modes, stats=dataset_stats)
    normalize(input_batch)

    # test loading pretrained models
    new_normalize = Normalize(input_shapes, normalize_input_modes, stats=None)
    new_normalize.load_state_dict(normalize.state_dict())
    new_normalize(input_batch)

    # test without stats
    unnormalize = Unnormalize(output_shapes, unnormalize_output_modes, stats=None)
    with pytest.raises(AssertionError):
        unnormalize(output_batch)

    # test with stats
    unnormalize = Unnormalize(output_shapes, unnormalize_output_modes, stats=dataset_stats)
    unnormalize(output_batch)

    # test loading pretrained models
    new_unnormalize = Unnormalize(output_shapes, unnormalize_output_modes, stats=None)
    new_unnormalize.load_state_dict(unnormalize.state_dict())
    unnormalize(output_batch)


@pytest.mark.parametrize(
    "env_name, policy_name, extra_overrides, file_name_extra",
    [
        # TODO(alexander-soare): `policy.use_mpc=false` was previously the default in the config yaml but it
        # was changed to true. For some reason, tests would pass locally, but not in CI. So here we override
        # to test with `policy.use_mpc=false`.
        ("xarm", "tdmpc", ["policy.use_mpc=false"], "use_policy"),
        # ("xarm", "tdmpc", ["policy.use_mpc=true"], "use_mpc"),
        (
            "pusht",
            "diffusion",
            ["policy.n_action_steps=8", "policy.num_inference_steps=10", "policy.down_dims=[128, 256, 512]"],
            "",
        ),
        ("aloha", "act", ["policy.n_action_steps=10"], ""),
        ("aloha", "act", ["policy.n_action_steps=1000", "policy.chunk_size=1000"], "_1000_steps"),
        ("dora_aloha_real", "act_real", ["policy.n_action_steps=10"], ""),
        ("dora_aloha_real", "act_real_no_state", ["policy.n_action_steps=10"], ""),
    ],
)
# As artifacts have been generated on an x86_64 kernel, this test won't
# pass if it's run on another platform due to floating point errors
@require_x86_64_kernel
@require_cpu
def test_backward_compatibility(env_name, policy_name, extra_overrides, file_name_extra):
    """
    NOTE: If this test does not pass, and you have intentionally changed something in the policy:
        1. Inspect the differences in policy outputs and make sure you can account for them. Your PR should
           include a report on what changed and how that affected the outputs.
        2. Go to the `if __name__ == "__main__"` block of `tests/scripts/save_policy_to_safetensors.py` and
           add the policies you want to update the test artifacts for.
        3. Run `DATA_DIR=tests/data python tests/scripts/save_policy_to_safetensors.py`. The test artifact
           should be updated.
        4. Check that this test now passes.
        5. Remember to restore `tests/scripts/save_policy_to_safetensors.py` to its original state.
        6. Remember to stage and commit the resulting changes to `tests/data`.
    """
    env_policy_dir = (
        Path("tests/data/save_policy_to_safetensors") / f"{env_name}_{policy_name}{file_name_extra}"
    )
    saved_output_dict = load_file(env_policy_dir / "output_dict.safetensors")
    saved_grad_stats = load_file(env_policy_dir / "grad_stats.safetensors")
    saved_param_stats = load_file(env_policy_dir / "param_stats.safetensors")
    saved_actions = load_file(env_policy_dir / "actions.safetensors")

    output_dict, grad_stats, param_stats, actions = get_policy_stats(env_name, policy_name, extra_overrides)

    for key in saved_output_dict:
        assert torch.isclose(output_dict[key], saved_output_dict[key], rtol=0.1, atol=1e-7).all()
    for key in saved_grad_stats:
        assert torch.isclose(grad_stats[key], saved_grad_stats[key], rtol=0.1, atol=1e-7).all()
    for key in saved_param_stats:
        assert torch.isclose(param_stats[key], saved_param_stats[key], rtol=50, atol=1e-7).all()
    for key in saved_actions:
        assert torch.isclose(actions[key], saved_actions[key], rtol=0.1, atol=1e-7).all()


def test_act_temporal_ensembler():
    """Check that the online method in ACTTemporalEnsembler matches a simple offline calculation."""
    temporal_ensemble_coeff = 0.01
    chunk_size = 100
    episode_length = 101
    ensembler = ACTTemporalEnsembler(temporal_ensemble_coeff, chunk_size)
    # An batch of arbitrary sequences of 1D actions we wish to compute the average over. We'll keep the
    # "action space" in [-1, 1]. Apart from that, there is no real reason for the numbers chosen.
    with seeded_context(0):
        # Dimension is (batch, episode_length, chunk_size, action_dim(=1))
        # Stepping through the episode_length dim is like running inference at each rollout step and getting
        # a different action chunk.
        batch_seq = torch.stack(
            [
                torch.rand(episode_length, chunk_size) * 0.05 - 0.6,
                torch.rand(episode_length, chunk_size) * 0.02 - 0.01,
                torch.rand(episode_length, chunk_size) * 0.2 + 0.3,
            ],
            dim=0,
        ).unsqueeze(-1)  # unsqueeze for action dim
    batch_size = batch_seq.shape[0]
    # Exponential weighting (normalized). Unsqueeze once to match the position of the `episode_length`
    # dimension of `batch_seq`.
    weights = torch.exp(-temporal_ensemble_coeff * torch.arange(chunk_size)).unsqueeze(-1)

    # Simulate stepping through a rollout and computing a batch of actions with model on each step.
    for i in range(episode_length):
        # Mock a batch of actions.
        actions = torch.zeros(size=(batch_size, chunk_size, 1)) + batch_seq[:, i]
        online_avg = ensembler.update(actions)
        # Simple offline calculation: avg = Σ(aᵢ*wᵢ) / Σ(wᵢ).
        # Note: The complicated bit here is the slicing. Think about the (episode_length, chunk_size) grid.
        # What we want to do is take diagonal slices across it starting from the left.
        #  eg: chunk_size=4, episode_length=6
        #  ┌───────┐
        #  │0 1 2 3│
        #  │1 2 3 4│
        #  │2 3 4 5│
        #  │3 4 5 6│
        #  │4 5 6 7│
        #  │5 6 7 8│
        #  └───────┘
        chunk_indices = torch.arange(min(i, chunk_size - 1), -1, -1)
        episode_step_indices = torch.arange(i + 1)[-len(chunk_indices) :]
        seq_slice = batch_seq[:, episode_step_indices, chunk_indices]
        offline_avg = (
            einops.reduce(seq_slice * weights[: i + 1], "b s 1 -> b 1", "sum") / weights[: i + 1].sum()
        )
        # Sanity check. The average should be between the extrema.
        assert torch.all(einops.reduce(seq_slice, "b s 1 -> b 1", "min") <= offline_avg)
        assert torch.all(offline_avg <= einops.reduce(seq_slice, "b s 1 -> b 1", "max"))
        # Selected atol=1e-4 keeping in mind actions in [-1, 1] and excepting 0.01% error.
        assert torch.allclose(online_avg, offline_avg, atol=1e-4)


if __name__ == "__main__":
    test_act_temporal_ensembler()<|MERGE_RESOLUTION|>--- conflicted
+++ resolved
@@ -163,21 +163,18 @@
     for key in batch:
         batch[key] = batch[key].to(DEVICE, non_blocking=True)
 
-<<<<<<< HEAD
-    # Test updating the policy
-    out = policy.forward(batch)
-    assert (
-        out["loss"].ndim == 1 and out["loss"].shape[0] == batch_size
-    ), "1 loss value per item in the batch is expected, but {out['loss'].shape} provided instead."
-=======
     # Test updating the policy (and test that it does not mutate the batch)
     batch_ = deepcopy(batch)
-    policy.forward(batch)
+    out = policy.forward(batch)
     assert set(batch) == set(batch_), "Batch keys are not the same after a forward pass."
     assert all(
         torch.equal(batch[k], batch_[k]) for k in batch
     ), "Batch values are not the same after a forward pass."
->>>>>>> 7a3cb1ad
+
+    # Test loss can be visualized using visualize_dataset_html.py
+    assert (
+        out["loss"].ndim == 1 and out["loss"].shape[0] == batch_size
+    ), f"1 loss value per item in the batch is expected, but {out['loss'].shape} provided instead."
 
     # reset the policy and environment
     policy.reset()
