--- conflicted
+++ resolved
@@ -264,11 +264,6 @@
         video=False,
         display_cameras=False,
         play_sounds=False,
-<<<<<<< HEAD
-        run_compute_stats=False,
-=======
-        local_files_only=True,
->>>>>>> 8426c64f
         num_episodes=1,
     )
 
