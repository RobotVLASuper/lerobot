--- conflicted
+++ resolved
@@ -63,13 +63,10 @@
 scikit-image = {version = "^0.23.2", optional = true}
 pandas = {version = "^2.2.2", optional = true}
 pytest-mock = {version = "^3.14.0", optional = true}
-<<<<<<< HEAD
-accelerate = {version = "^0.32.1", optional = true}
-=======
 dynamixel-sdk = {version = "^3.7.31", optional = true}
 pynput = {version = "^1.7.7", optional = true}
 
->>>>>>> 8865e19c
+accelerate = {version = "^0.32.1", optional = true}
 
 
 [tool.poetry.extras]
@@ -81,11 +78,8 @@
 test = ["pytest", "pytest-cov", "pytest-mock"]
 umi = ["imagecodecs"]
 video_benchmark = ["scikit-image", "pandas"]
-<<<<<<< HEAD
+koch = ["dynamixel-sdk", "pynput"]
 accelerate = ["accelerate"]
-=======
-koch = ["dynamixel-sdk", "pynput"]
->>>>>>> 8865e19c
 
 [tool.ruff]
 line-length = 110
