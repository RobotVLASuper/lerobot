--- conflicted
+++ resolved
@@ -29,18 +29,18 @@
     "License :: OSI Approved :: Apache Software License",
     "Programming Language :: Python :: 3.10",
 ]
-<<<<<<< HEAD
 dependencies = [
     "cmake>=3.29.0.1",
     "datasets>=2.19.0",
     "deepdiff>=7.0.1",
     "diffusers>=0.27.2",
+    "draccus>=0.10.0",
     "einops>=0.8.0",
     "flask>=3.0.3",
     "gdown>=5.1.0",
-    "gymnasium==0.29.1",
+    "gymnasium==0.29.1",  # TODO(rcadene, aliberts): Make gym 1.0.0 work
     "h5py>=3.10.0",
-    "huggingface-hub[hf-transfer,cli]>=0.25.2 ; python_version < '4.0'",
+    "huggingface-hub[hf-transfer,cli]>=0.27.1 ; python_version < '4.0'",
     "hydra-core>=1.3.2",
     "imageio[ffmpeg]>=2.34.0",
     "jsonlines>=4.0.0",
@@ -49,100 +49,33 @@
     "opencv-python>=4.9.0",
     "pyav>=12.0.5",
     "pymunk>=6.6.0",
-    "rerun-sdk>=0.15.1",
+    "rerun-sdk>=0.21.0",
     "termcolor>=2.4.0",
     "torch>=2.2.1",
-    "torchvision>=0.17.1",
+    "torchvision>=0.21.0",
     "wandb>=0.16.3",
     "zarr>=2.17.0"
 ]
-=======
-packages = [{include = "lerobot"}]
-
-
-[tool.poetry.dependencies]
-python = ">=3.10,<3.13"
-termcolor = ">=2.4.0"
-wandb = ">=0.16.3"
-imageio = {extras = ["ffmpeg"], version = ">=2.34.0"}
-gdown = ">=5.1.0"
-einops = ">=0.8.0"
-pymunk = ">=6.6.0"
-zarr = ">=2.17.0"
-numba = ">=0.59.0"
-torch = ">=2.2.1"
-opencv-python = ">=4.9.0"
-diffusers = ">=0.27.2"
-torchvision = ">=0.21.0"
-h5py = ">=3.10.0"
-huggingface-hub = {extras = ["hf-transfer", "cli"], version = ">=0.27.1"}
-gymnasium = "==0.29.1" # TODO(rcadene, aliberts): Make gym 1.0.0 work
-cmake = ">=3.29.0.1"
-gym-dora = { git = "https://github.com/dora-rs/dora-lerobot.git", subdirectory = "gym_dora", optional = true }
-gym-pusht = { version = ">=0.1.5", optional = true}
-gym-xarm = { version = ">=0.1.1", optional = true}
-gym-aloha = { version = ">=0.1.1", optional = true}
-pre-commit = {version = ">=3.7.0", optional = true}
-debugpy = {version = ">=1.8.1", optional = true}
-pytest = {version = ">=8.1.0", optional = true}
-pytest-cov = {version = ">=5.0.0", optional = true}
-datasets = ">=2.19.0"
-imagecodecs = { version = ">=2024.1.1", optional = true }
-pyav = ">=12.0.5"
-rerun-sdk = ">=0.21.0"
-deepdiff = ">=7.0.1"
-flask = ">=3.0.3"
-pandas = {version = ">=2.2.2", optional = true}
-scikit-image = {version = ">=0.23.2", optional = true}
-dynamixel-sdk = {version = ">=3.7.31", optional = true}
-pynput = {version = ">=1.7.7", optional = true}
-feetech-servo-sdk = {version = ">=1.0.0", optional = true}
-setuptools = {version = "!=71.0.1", optional = true}  # TODO(rcadene, aliberts): 71.0.1 has a bug
-pyrealsense2 = {version = ">=2.55.1.6486", markers = "sys_platform != 'darwin'", optional = true}  # TODO(rcadene, aliberts): Fix on Mac
-pyrender = {git = "https://github.com/mmatl/pyrender.git", markers = "sys_platform == 'linux'", optional = true}
-hello-robot-stretch-body = {version = ">=0.7.27", markers = "sys_platform == 'linux'", optional = true}
-pyserial = {version = ">=3.5", optional = true}
-jsonlines = ">=4.0.0"
-transformers = {version = ">=4.48.0", optional = true}
-draccus = ">=0.10.0"
->>>>>>> c4c2ce04
 
 [project.optional-dependencies]
-dora = ["gym-dora @ git+https://github.com/dora-rs/dora-lerobot.git#subdirectory=gym_dora ; python_version < '4.0'"]
-pusht = ["gym-pusht>=0.1.5 ; python_version < '4.0'"]
-xarm = ["gym-xarm>=0.1.1 ; python_version < '4.0'"]
 aloha = ["gym-aloha>=0.1.1 ; python_version < '4.0'"]
 dev = ["pre-commit>=3.7.0", "debugpy>=1.8.1"]
-test = ["pytest>=8.1.0", "pytest-cov>=5.0.0", "pyserial>=3.5"]
-umi = ["imagecodecs>=2024.1.1"]
-video_benchmark = ["scikit-image>=0.23.2", "pandas>=2.2.2"]
+dora = ["gym-dora @ git+https://github.com/dora-rs/dora-lerobot.git#subdirectory=gym_dora ; python_version < '4.0'"]
 dynamixel = ["dynamixel-sdk>=3.7.31", "pynput>=1.7.7"]
 feetech = ["feetech-servo-sdk>=1.0.0", "pynput>=1.7.7"]
 intelrealsense = ["pyrealsense2>=2.55.1.6486 ; sys_platform != 'darwin'"]
+pi0 = ["transformers>=4.48.0"]
+pusht = ["gym-pusht>=0.1.5 ; python_version < '4.0'"]
 stretch = [
     "hello-robot-stretch-body>=0.7.27 ; python_version < '4.0' and sys_platform == 'linux'",
     "pyrender @ git+https://github.com/mmatl/pyrender.git ; sys_platform == 'linux'",
     "pyrealsense2>=2.55.1.6486 ; sys_platform != 'darwin'",
     "pynput>=1.7.7"
 ]
-
-<<<<<<< HEAD
-=======
-[tool.poetry.extras]
-dora = ["gym-dora"]
-pusht = ["gym-pusht"]
-xarm = ["gym-xarm"]
-aloha = ["gym-aloha"]
-dev = ["pre-commit", "debugpy"]
-test = ["pytest", "pytest-cov", "pyserial"]
-umi = ["imagecodecs"]
-video_benchmark = ["scikit-image", "pandas"]
-dynamixel = ["dynamixel-sdk", "pynput"]
-feetech = ["feetech-servo-sdk", "pynput"]
-intelrealsense = ["pyrealsense2"]
-stretch = ["hello-robot-stretch-body", "pyrender", "pyrealsense2", "pynput"]
-pi0 = ["transformers"]
->>>>>>> c4c2ce04
+test = ["pytest>=8.1.0", "pytest-cov>=5.0.0", "pyserial>=3.5"]
+umi = ["imagecodecs>=2024.1.1"]
+video_benchmark = ["scikit-image>=0.23.2", "pandas>=2.2.2"]
+xarm = ["gym-xarm>=0.1.1 ; python_version < '4.0'"]
 
 [tool.ruff]
 line-length = 110
