--- conflicted
+++ resolved
@@ -60,16 +60,11 @@
 moviepy = ">=1.0.3"
 rerun-sdk = ">=0.15.1"
 deepdiff = ">=7.0.1"
-<<<<<<< HEAD
-scikit-image = {version = "^0.23.2", optional = true}
-dynamixel-sdk = {version = "^3.7.31", optional = true}
-=======
 scikit-image = {version = ">=0.23.2", optional = true}
 pandas = {version = ">=2.2.2", optional = true}
 pytest-mock = {version = ">=3.14.0", optional = true}
 dynamixel-sdk = {version = ">=3.7.31", optional = true}
 pynput = {version = ">=1.7.7", optional = true}
->>>>>>> 461d5472
 
 
 
@@ -81,13 +76,8 @@
 dev = ["pre-commit", "debugpy"]
 test = ["pytest", "pytest-cov", "pytest-mock"]
 umi = ["imagecodecs"]
-<<<<<<< HEAD
-video_benchmark = ["scikit-image"]
-koch = ["dynamixel-sdk"]
-=======
 video_benchmark = ["scikit-image", "pandas"]
 koch = ["dynamixel-sdk", "pynput"]
->>>>>>> 461d5472
 
 [tool.ruff]
 line-length = 110
