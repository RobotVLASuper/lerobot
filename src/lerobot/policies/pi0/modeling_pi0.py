#!/usr/bin/env python

# Copyright 2025 Physical Intelligence and The HuggingFace Inc. team. All rights reserved.
#
# Licensed under the Apache License, Version 2.0 (the "License");
# you may not use this file except in compliance with the License.
# You may obtain a copy of the License at
#
#     http://www.apache.org/licenses/LICENSE-2.0
#
# Unless required by applicable law or agreed to in writing, software
# distributed under the License is distributed on an "AS IS" BASIS,
# WITHOUT WARRANTIES OR CONDITIONS OF ANY KIND, either express or implied.
# See the License for the specific language governing permissions and
# limitations under the License.

"""
π0: A Vision-Language-Action Flow Model for General Robot Control

[Paper](https://www.physicalintelligence.company/download/pi0.pdf)
[Jax code](https://github.com/Physical-Intelligence/openpi)

Designed by Physical Intelligence. Ported from Jax by Hugging Face.
Disclaimer: It is not expected to perform as well as the original implementation.

Install pi0 extra dependencies:
```bash
pip install -e ".[pi0]"
```

Example of finetuning the pi0 pretrained model (`pi0_base` in `openpi`):
```bash
lerobot-train \
--policy.path=lerobot/pi0 \
--dataset.repo_id=danaaubakirova/koch_test
```

Example of finetuning the pi0 neural network with PaliGemma and expert Gemma
pretrained with VLM default parameters before pi0 finetuning:
```bash
lerobot-train \
--policy.type=pi0 \
--dataset.repo_id=danaaubakirova/koch_test
```

Example of using the pi0 pretrained model outside LeRobot training framework:
```python
policy = Pi0Policy.from_pretrained("lerobot/pi0")
```

"""

import math
from collections import deque
import torch
import torch.nn.functional as F  # noqa: N812
from torch import Tensor, nn
<<<<<<< HEAD
from transformers import AutoTokenizer
import safetensors
from safetensors.torch import load_file
=======
>>>>>>> 664c00b5

from lerobot.constants import ACTION, OBS_LANGUAGE_ATTENTION_MASK, OBS_LANGUAGE_TOKENS, OBS_STATE
from lerobot.policies.pi0.configuration_pi0 import PI0Config
from lerobot.policies.pi0.paligemma_with_expert import (
    PaliGemmaWithExpertConfig,
    PaliGemmaWithExpertModel,
    OLD_GEMMA
)
from lerobot.policies.pretrained import PreTrainedPolicy
from lerobot.utils.utils import get_safe_dtype

import lerobot.debug_tools as D



def create_sinusoidal_pos_embedding(
    time: torch.tensor, dimension: int, min_period: float, max_period: float, device="cpu"
) -> Tensor:
    """Computes sine-cosine positional embedding vectors for scalar positions."""
    if dimension % 2 != 0:
        raise ValueError(f"dimension ({dimension}) must be divisible by 2")

    if time.ndim != 1:
        raise ValueError("The time tensor is expected to be of shape `(batch_size, )`.")

    dtype = get_safe_dtype(torch.float64, device.type)
    fraction = torch.linspace(0.0, 1.0, dimension // 2, dtype=dtype, device=device)
    period = min_period * (max_period / min_period) ** fraction

    # Compute the outer product
    scaling_factor = 1.0 / period * 2 * math.pi
    sin_input = scaling_factor[None, :] * time[:, None]
    pos_emb = torch.cat([torch.sin(sin_input), torch.cos(sin_input)], dim=1)
    return pos_emb


def make_att_2d_masks(pad_masks, att_masks):
    """Copied from big_vision.

    Tokens can attend to valid inputs tokens which have a cumulative mask_ar
    smaller or equal to theirs. This way `mask_ar` int[B, N] can be used to
    setup several types of attention, for example:

      [[1 1 1 1 1 1]]: pure causal attention.

      [[0 0 0 1 1 1]]: prefix-lm attention. The first 3 tokens can attend between
          themselves and the last 3 tokens have a causal attention. The first
          entry could also be a 1 without changing behaviour.

      [[1 0 1 0 1 0 0 1 0 0]]: causal attention between 4 blocks. Tokens of a
          block can attend all previous blocks and all tokens on the same block.

    Args:
      input_mask: bool[B, N] true if its part of the input, false if padding.
      mask_ar: int32[B, N] mask that's 1 where previous tokens cannot depend on
        it and 0 where it shares the same attention mask as the previous token.
    """
    if att_masks.ndim != 2:
        raise ValueError(att_masks.ndim)
    if pad_masks.ndim != 2:
        raise ValueError(pad_masks.ndim)

    cumsum = torch.cumsum(att_masks, dim=1)
    att_2d_masks = cumsum[:, None, :] <= cumsum[:, :, None]
    pad_2d_masks = pad_masks[:, None, :] * pad_masks[:, :, None]
    att_2d_masks = att_2d_masks & pad_2d_masks
    return att_2d_masks


def resize_with_pad(img, width, height, pad_value=-1):
    # assume no-op when width height fits already
    if img.ndim != 4:
        raise ValueError(f"(b,c,h,w) expected, but {img.shape}")

    cur_height, cur_width = img.shape[2:]

    ratio = max(cur_width / width, cur_height / height)
    resized_height = int(cur_height / ratio)
    resized_width = int(cur_width / ratio)
    resized_img = F.interpolate(
        img, size=(resized_height, resized_width), mode="bilinear", align_corners=False
    )

    pad_height = max(0, int(height - resized_height))
    pad_width = max(0, int(width - resized_width))

    # pad on left and top of image
    padded_img = F.pad(resized_img, (pad_width, 0, pad_height, 0), value=pad_value)
    return padded_img


def pad_vector(vector, new_dim):
    """Can be (batch_size x sequence_length x features_dimension)
    or (batch_size x features_dimension)
    """
    if vector.shape[-1] == new_dim:
        return vector
    shape = list(vector.shape)
    current_dim = shape[-1]
    shape[-1] = new_dim
    new_vector = torch.zeros(*shape, dtype=vector.dtype, device=vector.device)
    new_vector[..., :current_dim] = vector
    return new_vector


def normalize(x, min_val, max_val):
    return (x - min_val) / (max_val - min_val)


def unnormalize(x, min_val, max_val):
    return x * (max_val - min_val) + min_val


def safe_arcsin(value):
    # This ensures that the input stays within
    # [−1,1] to avoid invalid values for arcsin
    return torch.arcsin(torch.clamp(value, -1.0, 1.0))


def aloha_gripper_to_angular(value):
    # Aloha transforms the gripper positions into a linear space. The following code
    # reverses this transformation to be consistent with pi0 which is pretrained in
    # angular space.
    #
    # These values are coming from the Aloha code:
    # PUPPET_GRIPPER_POSITION_OPEN, PUPPET_GRIPPER_POSITION_CLOSED
    value = unnormalize(value, min_val=0.01844, max_val=0.05800)

    # This is the inverse of the angular to linear transformation inside the Interbotix code.
    def linear_to_radian(linear_position, arm_length, horn_radius):
        value = (horn_radius**2 + linear_position**2 - arm_length**2) / (2 * horn_radius * linear_position)
        return safe_arcsin(value)

    # The constants are taken from the Interbotix code.
    value = linear_to_radian(value, arm_length=0.036, horn_radius=0.022)

    # Normalize to [0, 1].
    # The values 0.4 and 1.5 were measured on an actual Trossen robot.
    return normalize(value, min_val=0.4, max_val=1.5)


def aloha_gripper_from_angular(value):
    # Convert from the gripper position used by pi0 to the gripper position that is used by Aloha.
    # Note that the units are still angular but the range is different.

    # The values 0.4 and 1.5 were measured on an actual Trossen robot.
    value = unnormalize(value, min_val=0.4, max_val=1.5)

    # These values are coming from the Aloha code:
    # PUPPET_GRIPPER_JOINT_OPEN, PUPPET_GRIPPER_JOINT_CLOSE
    return normalize(value, min_val=-0.6213, max_val=1.4910)


def aloha_gripper_from_angular_inv(value):
    # Directly inverts the gripper_from_angular function.
    value = unnormalize(value, min_val=-0.6213, max_val=1.4910)
    return normalize(value, min_val=0.4, max_val=1.5)


class PI0Policy(PreTrainedPolicy):
    """Wrapper class around PI0FlowMatching model to train and run inference within LeRobot."""

    config_class = PI0Config
    name = "pi0"

    def __init__(
        self,
        config: PI0Config,
    ):
        """
        Args:
            config: Policy configuration class instance or None, in which case the default instantiation of
                    the configuration class is used.
        """

        super().__init__(config)
        config.validate_features()
        self.config = config

<<<<<<< HEAD
        if config.tokenizer_path is not None:
            tokenizer_path = config.tokenizer_path
        else:
            tokenizer_path = "google/paligemma-3b-pt-224"
        self.language_tokenizer = AutoTokenizer.from_pretrained(tokenizer_path)
        if not OLD_GEMMA:
            if self.language_tokenizer.pad_token is None:
                self.language_tokenizer.add_special_tokens({'pad_token': '[PAD]'})
=======
>>>>>>> 664c00b5
        self.model = PI0FlowMatching(config)

        self.reset()

    def reset(self):
        """This should be called whenever the environment is reset."""
        self._action_queue = deque([], maxlen=self.config.n_action_steps)

<<<<<<< HEAD
    @classmethod
    def _transform_state_dict_keys(cls, state_dict: dict) -> dict:
        """
        Transform state dict keys to match expected model structure.

        Transformations:
        - model.paligemma_with_expert.paligemma.language_model.lm_head ->
          model.paligemma_with_expert.paligemma.lm_head
        - model.paligemma_with_expert.paligemma.language_model.model ->
          model.paligemma_with_expert.paligemma.model.language_model
        - model.paligemma_with_expert.paligemma.vision_tower ->
          model.paligemma_with_expert.paligemma.model.vision_tower
        - model.paligemma_with_expert.paligemma.multi_modal_projector ->
          model.paligemma_with_expert.paligemma.model.multi_modal_projector

        Also handles tied weights between lm_head.weight and
        embed_tokens.weight.
        """
        if OLD_GEMMA:
            return state_dict
        import re

        transformed_dict = {}

        transformations = [
            (
                re.compile(r"\.paligemma_with_expert\.paligemma\.language_model\.lm_head"),
                ".paligemma_with_expert.paligemma.lm_head",
            ),
            (
                re.compile(r"\.paligemma_with_expert\.paligemma\.language_model\.model"),
                ".paligemma_with_expert.paligemma.model.language_model",
            ),
            (
                re.compile(r"\.paligemma_with_expert\.paligemma\.vision_tower"),
                ".paligemma_with_expert.paligemma.model.vision_tower",
            ),
            (
                re.compile(r"\.paligemma_with_expert\.paligemma\.multi_modal_projector"),
                ".paligemma_with_expert.paligemma.model.multi_modal_projector",
            ),
        ]

        for key, value in state_dict.items():
            new_key = key
            for pattern, replacement in transformations:
                new_key = pattern.sub(replacement, new_key)
            transformed_dict[new_key] = value

        # Handle tied weights: lm_head.weight and embed_tokens.weight share memory
        lm_head_key = None
        embed_tokens_key = None

        for key in transformed_dict:
            if key.endswith(".paligemma_with_expert.paligemma.lm_head.weight"):
                lm_head_key = key
            elif key.endswith(".paligemma_with_expert.paligemma.model.language_model.embed_tokens.weight"):
                embed_tokens_key = key
            if lm_head_key and embed_tokens_key:
                break

        if lm_head_key and not embed_tokens_key:
            embed_tokens_key = lm_head_key.replace(
                ".lm_head.weight", ".model.language_model.embed_tokens.weight"
            )
            transformed_dict[embed_tokens_key] = transformed_dict[lm_head_key]
        elif embed_tokens_key and not lm_head_key:
            lm_head_key = embed_tokens_key.replace(
                ".model.language_model.embed_tokens.weight", ".lm_head.weight"
            )
            transformed_dict[lm_head_key] = transformed_dict[embed_tokens_key]

        return transformed_dict

    @classmethod
    def _load_as_safetensor(
        cls, model: "PI0Policy", model_file: str, map_location: str, strict: bool
    ) -> "PI0Policy":
        """Override to apply key transformations before loading."""
        if OLD_GEMMA:
            safetensors.torch.load_model(model, model_file, strict=strict, device=map_location)
            return model
        from safetensors.torch import load_file

        init_logging()
        # Load the state dict from file safely
        state_dict = load_file(model_file, device=map_location)

        # Apply key transformations
        transformed_state_dict = cls._transform_state_dict_keys(state_dict)

        # Load the transformed state dict
        msg = model.load_state_dict(transformed_state_dict, strict=strict)

        # Log message
        log_model_loading_keys(msg.missing_keys, msg.unexpected_keys)
        return model

=======
>>>>>>> 664c00b5
    def get_optim_params(self) -> dict:
        return self.parameters()

    @classmethod
    def from_pretrained(cls, *args, **kwargs):
        """Override the from_pretrained method to display important disclaimer."""
        print(
            "⚠️  DISCLAIMER: The PI0 model is ported from JAX by the Hugging Face team. \n"
            "   It is not expected to perform as well as the original implementation. \n"
            "   Original implementation: https://github.com/Physical-Intelligence/openpi"
        )
        return super().from_pretrained(*args, **kwargs)

    @torch.no_grad()
    def predict_action_chunk(self, batch: dict[str, Tensor]) -> Tensor:
        """Predict a chunk of actions given environment observations."""
        raise NotImplementedError("Currently not implemented for PI0")

    @torch.no_grad()
    def select_action(self, batch: dict[str, Tensor], noise: Tensor | None = None) -> Tensor:
        """Select a single action given environment observations.

        This method wraps `select_actions` in order to return one action at a time for execution in the
        environment. It works by managing the actions in a queue and only calling `select_actions` when the
        queue is empty.
        """
        self.eval()

        if self.config.adapt_to_pi_aloha:
            batch[OBS_STATE] = self._pi_aloha_decode_state(batch[OBS_STATE])

        # Action queue logic for n_action_steps > 1. When the action_queue is depleted, populate it by
        # querying the policy.
        if len(self._action_queue) == 0:
            with D.timeblock("prepare_images"):
                images, img_masks = self.prepare_images(batch)
            state = self.prepare_state(batch)
            lang_tokens = batch[f"{OBS_LANGUAGE_TOKENS}"]
            lang_masks = batch[f"{OBS_LANGUAGE_ATTENTION_MASK}"]

            with D.timeblock("sample_actions"):
                actions = self.model.sample_actions(
                    images, img_masks, lang_tokens, lang_masks, state, noise=noise
                )

            # Unpad actions
            original_action_dim = self.config.action_feature.shape[0]
            actions = actions[:, :, :original_action_dim]

            if self.config.adapt_to_pi_aloha:
                actions = self._pi_aloha_encode_actions(actions)

            # `self.model.forward` returns a (batch_size, n_action_steps, action_dim) tensor, but the queue
            # effectively has shape (n_action_steps, batch_size, *), hence the transpose.
            self._action_queue.extend(actions.transpose(0, 1))
        return self._action_queue.popleft()

    def forward(self, batch: dict[str, Tensor], noise=None, time=None) -> tuple[Tensor, dict[str, Tensor]]:
        """Do a full training forward pass to compute the loss"""
        if self.config.adapt_to_pi_aloha:
            batch[OBS_STATE] = self._pi_aloha_decode_state(batch[OBS_STATE])
            batch[ACTION] = self._pi_aloha_encode_actions_inv(batch[ACTION])

        images, img_masks = self.prepare_images(batch)
        state = self.prepare_state(batch)
        lang_tokens = batch[f"{OBS_LANGUAGE_TOKENS}"]
        lang_masks = batch[f"{OBS_LANGUAGE_ATTENTION_MASK}"]
        actions = self.prepare_action(batch)
        actions_is_pad = batch.get("action_is_pad")

        loss_dict = {}
        losses, train_records = self.model.forward(
            images, img_masks, lang_tokens, lang_masks, state, actions, noise, time
        )
        loss_dict["losses_after_forward"] = losses.clone()

        if actions_is_pad is not None:
            in_episode_bound = ~actions_is_pad
            losses = losses * in_episode_bound.unsqueeze(-1)
            loss_dict["losses_after_in_ep_bound"] = losses.clone()

        # Remove padding
        losses = losses[:, :, : self.config.max_action_dim]
        loss_dict["losses_after_rm_padding"] = losses.clone()

        losses_bak = losses[:, :, : self.config.action_feature.shape[0]].clone().mean(dim=0)
        action_chunk_loss = losses_bak.mean(dim=1).detach().cpu().numpy().tolist()
        for i, loss in enumerate(action_chunk_loss):
            loss_dict[f"losses_of_action_chunk_{i}"] = loss
        action_dim_loss = losses_bak.mean(dim=0).detach().cpu().numpy().tolist()
        for i, loss in enumerate(action_dim_loss):
            loss_dict[f"losses_of_action_dim_{i}"] = loss

        # For backward pass
        loss = losses.mean()
        # For logging
        loss_dict["l2_loss"] = loss.item()
        for k, v in train_records.items():
            loss_dict["inter_" + k] = v

        return loss, loss_dict

    def prepare_images(self, batch):
        """Apply Pi0 preprocessing to the images, like resizing to 224x224 and padding to keep aspect ratio, and
        convert pixel range from [0.0, 1.0] to [-1.0, 1.0] as requested by SigLIP.
        """
        images = []
        img_masks = []

        present_img_keys = [key for key in self.config.image_features if key in batch]
        missing_img_keys = [key for key in self.config.image_features if key not in batch]

        if len(present_img_keys) == 0:
            raise ValueError(
                f"All image features are missing from the batch. At least one expected. (batch: {batch.keys()}) (image_features:{self.config.image_features})"
            )

        # Preprocess image features present in the batch
        for key in present_img_keys:
            img = batch[key]

            if self.config.resize_imgs_with_padding is not None:
                img = resize_with_pad(img, *self.config.resize_imgs_with_padding, pad_value=0)

            # Normalize from range [0,1] to [-1,1] as expected by siglip
            img = img * 2.0 - 1.0

            bsize = img.shape[0]
            device = img.device
            mask = torch.ones(bsize, dtype=torch.bool, device=device)
            images.append(img)
            img_masks.append(mask)

        # Create image features not present in the batch
        # as fully 0 padded images.
        for num_empty_cameras in range(len(missing_img_keys)):
            if num_empty_cameras >= self.config.empty_cameras:
                break
            img = torch.ones_like(img) * -1
            mask = torch.zeros_like(mask)
            images.append(img)
            img_masks.append(mask)

        return images, img_masks

<<<<<<< HEAD
    def prepare_language(self, batch) -> tuple[Tensor, Tensor]:
        """Tokenize the text input"""
        device = batch[OBS_STATE].device
        tasks = batch["task"]
        if isinstance(tasks, str):
            tasks = [tasks]

        if len(tasks) == 1:
            tasks = [tasks[0] for _ in range(batch[OBS_STATE].shape[0])]

        # PaliGemma prompt has to end with a new line
        tasks = [task if task.endswith("\n") else f"{task}\n" for task in tasks]

        tokenized_prompt = self.language_tokenizer.__call__(
            tasks,
            padding="max_length",
            padding_side="right",
            max_length=self.config.tokenizer_max_length,
            return_tensors="pt",
        )
        lang_tokens = tokenized_prompt["input_ids"].to(device=device)
        lang_masks = tokenized_prompt["attention_mask"].to(device=device, dtype=torch.bool)

        return lang_tokens, lang_masks

=======
>>>>>>> 664c00b5
    def _pi_aloha_decode_state(self, state):
        # Flip the joints.
        for motor_idx in [1, 2, 8, 9]:
            state[:, motor_idx] *= -1
        # Reverse the gripper transformation that is being applied by the Aloha runtime.
        for motor_idx in [6, 13]:
            state[:, motor_idx] = aloha_gripper_to_angular(state[:, motor_idx])
        return state

    def _pi_aloha_encode_actions(self, actions):
        # Flip the joints.
        for motor_idx in [1, 2, 8, 9]:
            actions[:, :, motor_idx] *= -1
        # Reverse the gripper transformation that is being applied by the Aloha runtime.
        for motor_idx in [6, 13]:
            actions[:, :, motor_idx] = aloha_gripper_from_angular(actions[:, :, motor_idx])
        return actions

    def _pi_aloha_encode_actions_inv(self, actions):
        # Flip the joints again.
        for motor_idx in [1, 2, 8, 9]:
            actions[:, :, motor_idx] *= -1
        # Reverse the gripper transformation that is being applied by the Aloha runtime.
        for motor_idx in [6, 13]:
            actions[:, :, motor_idx] = aloha_gripper_from_angular_inv(actions[:, :, motor_idx])
        return actions

    def prepare_state(self, batch):
        """Pad state"""
        state = pad_vector(batch[OBS_STATE], self.config.max_state_dim)
        return state

    def prepare_action(self, batch):
        """Pad action"""
        actions = pad_vector(batch[ACTION], self.config.max_action_dim)
        return actions


class PI0FlowMatching(nn.Module):
    """
    π0: A Vision-Language-Action Flow Model for General Robot Control

    [Paper](https://www.physicalintelligence.company/download/pi0.pdf)
    [Jax code](https://github.com/Physical-Intelligence/openpi)

    Designed by Physical Intelligence. Ported from Jax by Hugging Face.
    ┌──────────────────────────────┐
    │               actions        │
    │               ▲              │
    │              ┌┴─────┐        │
    │  kv cache    │Gemma │        │
    │  ┌──────────►│Expert│        │
    │  │           │      │        │
    │ ┌┴────────┐  │x 10  │        │
    │ │         │  └▲──▲──┘        │
    │ │PaliGemma│   │  │           │
    │ │         │   │  robot state │
    │ │         │   noise          │
    │ └▲──▲─────┘                  │
    │  │  │                        │
    │  │  image(s)                 │
    │  language tokens             │
    └──────────────────────────────┘
    """

    def __init__(self, config: PI0Config):
        super().__init__()
        self.config = config

        paligemma_with_export_config = PaliGemmaWithExpertConfig(
            freeze_vision_encoder=self.config.freeze_vision_encoder,
            train_expert_only=self.config.train_expert_only,
            attention_implementation=self.config.attention_implementation,
        )
        self.paligemma_with_expert = PaliGemmaWithExpertModel(paligemma_with_export_config)

        # Projections are float32
        self.state_proj = nn.Linear(self.config.max_state_dim, self.config.proj_width)
        self.action_in_proj = nn.Linear(self.config.max_action_dim, self.config.proj_width)
        self.action_out_proj = nn.Linear(self.config.proj_width, self.config.max_action_dim)

        self.action_time_mlp_in = nn.Linear(self.config.proj_width * 2, self.config.proj_width)
        self.action_time_mlp_out = nn.Linear(self.config.proj_width, self.config.proj_width)

        self.set_requires_grad()

    def set_requires_grad(self):
        for params in self.state_proj.parameters():
            params.requires_grad = self.config.train_state_proj

    def sample_noise(self, shape, device):
        noise = torch.normal(
            mean=0.0,
            std=1.0,
            size=shape,
            dtype=torch.float32,
            device=device,
        )
        return noise

    def sample_time(self, bsize, device):
        beta_dist = torch.distributions.Beta(concentration1=1.5, concentration0=1.0)
        time_beta = beta_dist.sample((bsize,)).to(device=device, dtype=torch.float32)
        time = time_beta * 0.999 + 0.001
        return time

    def embed_prefix(
        self, images, img_masks, lang_tokens, lang_masks
    ) -> tuple[torch.Tensor, torch.Tensor, torch.Tensor]:
        """Embed images with SigLIP and language tokens with embedding layer to prepare
        for PaliGemma transformer processing.
        """
        # TODO: avoid list in python and torch.cat ; prefer pre-allocation with torch.empty
        embs = []
        pad_masks = []
        att_masks = []

        # TODO: remove for loop
        for (
            img,
            img_mask,
        ) in zip(images, img_masks, strict=False):
            img_emb = self.paligemma_with_expert.embed_image(img)
            img_emb = img_emb.to(dtype=torch.bfloat16)

            # Normalize image embeddings
            img_emb_dim = img_emb.shape[-1]
            img_emb = img_emb * torch.tensor(img_emb_dim**0.5, dtype=img_emb.dtype, device=img_emb.device)

            bsize, num_img_embs = img_emb.shape[:2]
            img_mask = img_mask[:, None].expand(bsize, num_img_embs)

            embs.append(img_emb)
            pad_masks.append(img_mask)

            # Create attention masks so that image tokens attend to each other
            att_masks += [0] * num_img_embs

        lang_emb = self.paligemma_with_expert.embed_language_tokens(lang_tokens)

        # Normalize language embeddings
        lang_emb_dim = lang_emb.shape[-1]
        lang_emb = lang_emb * math.sqrt(lang_emb_dim)

        embs.append(lang_emb)
        pad_masks.append(lang_masks)

        # full attention between image and language inputs
        num_lang_embs = lang_emb.shape[1]
        att_masks += [0] * num_lang_embs

        embs = torch.cat(embs, dim=1)
        pad_masks = torch.cat(pad_masks, dim=1)
        att_masks = torch.tensor(att_masks, dtype=torch.bool, device=pad_masks.device)
        att_masks = att_masks[None, :].expand(bsize, len(att_masks))

        return embs, pad_masks, att_masks

    def embed_suffix(self, state, noisy_actions, timestep):
        """Embed state, noisy_actions, timestep to prepare for Expert Gemma processing."""
        embs = []
        pad_masks = []
        att_masks = []

        # Embed state
        state_emb = self.state_proj(state)
        state_emb = state_emb.to(dtype=torch.bfloat16)
        embs.append(state_emb[:, None, :])
        bsize = state_emb.shape[0]
        dtype = state_emb.dtype
        device = state_emb.device

        state_mask = torch.ones(bsize, 1, dtype=torch.bool, device=device)
        pad_masks.append(state_mask)

        # Set attention masks so that image and language inputs do not attend to state or actions
        att_masks += [1]

        # Embed timestep using sine-cosine positional encoding with sensitivity in the range [0, 1]
        time_emb = create_sinusoidal_pos_embedding(
            timestep, self.config.proj_width, min_period=4e-3, max_period=4.0, device=device
        )
        time_emb = time_emb.type(dtype=dtype)

        # Fuse timestep + action information using an MLP
        action_emb = self.action_in_proj(noisy_actions)

        time_emb = time_emb[:, None, :].expand_as(action_emb)
        action_time_emb = torch.cat([action_emb, time_emb], dim=2)

        action_time_emb = self.action_time_mlp_in(action_time_emb)
        action_time_emb = F.silu(action_time_emb)  # swish == silu
        action_time_emb = self.action_time_mlp_out(action_time_emb)

        # Add to input tokens
        embs.append(action_time_emb)

        bsize, action_time_dim = action_time_emb.shape[:2]
        action_time_mask = torch.ones(bsize, action_time_dim, dtype=torch.bool, device=device)
        pad_masks.append(action_time_mask)

        # Set attention masks so that image, language and state inputs do not attend to action tokens
        att_masks += [1] + ([0] * (self.config.n_action_steps - 1))

        embs = torch.cat(embs, dim=1)
        pad_masks = torch.cat(pad_masks, dim=1)
        att_masks = torch.tensor(att_masks, dtype=embs.dtype, device=embs.device)
        att_masks = att_masks[None, :].expand(bsize, len(att_masks))

        return embs, pad_masks, att_masks

    def forward(
        self, images, img_masks, lang_tokens, lang_masks, state, actions, noise=None, time=None
    ) -> Tensor:
        """Do a full training forward pass and compute the loss (batch_size x num_steps x num_motors)"""
        if noise is None:
            noise = self.sample_noise(actions.shape, actions.device)

        if time is None:
            time = self.sample_time(actions.shape[0], actions.device)

        time_expanded = time[:, None, None]
        x_t = time_expanded * noise + (1 - time_expanded) * actions
        u_t = noise - actions

        # prefix emb 是560
        prefix_embs, prefix_pad_masks, prefix_att_masks = self.embed_prefix(
            images, img_masks, lang_tokens, lang_masks
        )
        # suffix emb 是51
        suffix_embs, suffix_pad_masks, suffix_att_masks = self.embed_suffix(state, x_t, time)

        pad_masks = torch.cat([prefix_pad_masks, suffix_pad_masks], dim=1)
        att_masks = torch.cat([prefix_att_masks, suffix_att_masks], dim=1)

        att_2d_masks = make_att_2d_masks(pad_masks, att_masks)
        position_ids = torch.cumsum(pad_masks, dim=1) - 1

        recoreds = {"attention_masks": att_2d_masks.detach().cpu()[0].numpy()}

        (_, suffix_out), _, r_info = self.paligemma_with_expert.forward(
            attention_mask=att_2d_masks,
            position_ids=position_ids,
            past_key_values=None,
            inputs_embeds=[prefix_embs, suffix_embs],
            use_cache=False,
            fill_kv_cache=False,
        )
        recoreds["18_att_weight"] = r_info["attention_weight"]
        suffix_out = suffix_out[:, -self.config.n_action_steps :]
        # Original openpi code, upcast attention output
        suffix_out = suffix_out.to(dtype=torch.float32)
        v_t = self.action_out_proj(suffix_out)

        losses = F.mse_loss(u_t, v_t, reduction="none")
        return losses, recoreds

    def sample_actions(self, images, img_masks, lang_tokens, lang_masks, state, noise=None) -> Tensor:
        """Do a full inference forward and compute the action (batch_size x num_steps x num_motors)"""
        bsize = state.shape[0]
        device = state.device

        if noise is None:
            actions_shape = (bsize, self.config.n_action_steps, self.config.max_action_dim)
            noise = self.sample_noise(actions_shape, device)

        prefix_embs, prefix_pad_masks, prefix_att_masks = self.embed_prefix(
            images, img_masks, lang_tokens, lang_masks
        )
        prefix_att_2d_masks = make_att_2d_masks(prefix_pad_masks, prefix_att_masks)
        prefix_position_ids = torch.cumsum(prefix_pad_masks, dim=1) - 1

        # Compute image and language key value cache
        _, past_key_values,r_info = self.paligemma_with_expert.forward(
            attention_mask=prefix_att_2d_masks,
            position_ids=prefix_position_ids,
            past_key_values=None,
            inputs_embeds=[prefix_embs, None],
            use_cache=self.config.use_cache,
            fill_kv_cache=True,
        )

        dt = -1.0 / self.config.num_steps
        dt = torch.tensor(dt, dtype=torch.float32, device=device)

        x_t = noise
        time = torch.tensor(1.0, dtype=torch.float32, device=device)
        while time >= -dt / 2:
            expanded_time = time.expand(bsize)
            v_t = self.denoise_step(
                state,
                prefix_pad_masks,
                past_key_values,
                x_t,
                expanded_time,
            )

            # Euler step
            x_t += dt * v_t
            time += dt
        return x_t

    def denoise_step(
        self,
        state,
        prefix_pad_masks,
        past_key_values,
        x_t,
        timestep,
    ):
        """Apply one denoising step of the noise `x_t` at a given timestep."""
        suffix_embs, suffix_pad_masks, suffix_att_masks = self.embed_suffix(state, x_t, timestep)

        suffix_len = suffix_pad_masks.shape[1]
        batch_size = prefix_pad_masks.shape[0]
        prefix_len = prefix_pad_masks.shape[1]
        prefix_pad_2d_masks = prefix_pad_masks[:, None, :].expand(batch_size, suffix_len, prefix_len)

        suffix_att_2d_masks = make_att_2d_masks(suffix_pad_masks, suffix_att_masks)

        full_att_2d_masks = torch.cat([prefix_pad_2d_masks, suffix_att_2d_masks], dim=2)

        prefix_offsets = torch.sum(prefix_pad_masks, dim=-1)[:, None]
        position_ids = prefix_offsets + torch.cumsum(suffix_pad_masks, dim=1) - 1

        outputs_embeds, _,r_info = self.paligemma_with_expert.forward(
            attention_mask=full_att_2d_masks,
            position_ids=position_ids,
            past_key_values=past_key_values,
            inputs_embeds=[None, suffix_embs],
            use_cache=self.config.use_cache,
            fill_kv_cache=False,
        )
        suffix_out = outputs_embeds[1]
        suffix_out = suffix_out[:, -self.config.n_action_steps :]
        suffix_out = suffix_out.to(dtype=torch.float32)
        v_t = self.action_out_proj(suffix_out)
        return v_t<|MERGE_RESOLUTION|>--- conflicted
+++ resolved
@@ -55,12 +55,6 @@
 import torch
 import torch.nn.functional as F  # noqa: N812
 from torch import Tensor, nn
-<<<<<<< HEAD
-from transformers import AutoTokenizer
-import safetensors
-from safetensors.torch import load_file
-=======
->>>>>>> 664c00b5
 
 from lerobot.constants import ACTION, OBS_LANGUAGE_ATTENTION_MASK, OBS_LANGUAGE_TOKENS, OBS_STATE
 from lerobot.policies.pi0.configuration_pi0 import PI0Config
@@ -240,17 +234,6 @@
         config.validate_features()
         self.config = config
 
-<<<<<<< HEAD
-        if config.tokenizer_path is not None:
-            tokenizer_path = config.tokenizer_path
-        else:
-            tokenizer_path = "google/paligemma-3b-pt-224"
-        self.language_tokenizer = AutoTokenizer.from_pretrained(tokenizer_path)
-        if not OLD_GEMMA:
-            if self.language_tokenizer.pad_token is None:
-                self.language_tokenizer.add_special_tokens({'pad_token': '[PAD]'})
-=======
->>>>>>> 664c00b5
         self.model = PI0FlowMatching(config)
 
         self.reset()
@@ -259,107 +242,6 @@
         """This should be called whenever the environment is reset."""
         self._action_queue = deque([], maxlen=self.config.n_action_steps)
 
-<<<<<<< HEAD
-    @classmethod
-    def _transform_state_dict_keys(cls, state_dict: dict) -> dict:
-        """
-        Transform state dict keys to match expected model structure.
-
-        Transformations:
-        - model.paligemma_with_expert.paligemma.language_model.lm_head ->
-          model.paligemma_with_expert.paligemma.lm_head
-        - model.paligemma_with_expert.paligemma.language_model.model ->
-          model.paligemma_with_expert.paligemma.model.language_model
-        - model.paligemma_with_expert.paligemma.vision_tower ->
-          model.paligemma_with_expert.paligemma.model.vision_tower
-        - model.paligemma_with_expert.paligemma.multi_modal_projector ->
-          model.paligemma_with_expert.paligemma.model.multi_modal_projector
-
-        Also handles tied weights between lm_head.weight and
-        embed_tokens.weight.
-        """
-        if OLD_GEMMA:
-            return state_dict
-        import re
-
-        transformed_dict = {}
-
-        transformations = [
-            (
-                re.compile(r"\.paligemma_with_expert\.paligemma\.language_model\.lm_head"),
-                ".paligemma_with_expert.paligemma.lm_head",
-            ),
-            (
-                re.compile(r"\.paligemma_with_expert\.paligemma\.language_model\.model"),
-                ".paligemma_with_expert.paligemma.model.language_model",
-            ),
-            (
-                re.compile(r"\.paligemma_with_expert\.paligemma\.vision_tower"),
-                ".paligemma_with_expert.paligemma.model.vision_tower",
-            ),
-            (
-                re.compile(r"\.paligemma_with_expert\.paligemma\.multi_modal_projector"),
-                ".paligemma_with_expert.paligemma.model.multi_modal_projector",
-            ),
-        ]
-
-        for key, value in state_dict.items():
-            new_key = key
-            for pattern, replacement in transformations:
-                new_key = pattern.sub(replacement, new_key)
-            transformed_dict[new_key] = value
-
-        # Handle tied weights: lm_head.weight and embed_tokens.weight share memory
-        lm_head_key = None
-        embed_tokens_key = None
-
-        for key in transformed_dict:
-            if key.endswith(".paligemma_with_expert.paligemma.lm_head.weight"):
-                lm_head_key = key
-            elif key.endswith(".paligemma_with_expert.paligemma.model.language_model.embed_tokens.weight"):
-                embed_tokens_key = key
-            if lm_head_key and embed_tokens_key:
-                break
-
-        if lm_head_key and not embed_tokens_key:
-            embed_tokens_key = lm_head_key.replace(
-                ".lm_head.weight", ".model.language_model.embed_tokens.weight"
-            )
-            transformed_dict[embed_tokens_key] = transformed_dict[lm_head_key]
-        elif embed_tokens_key and not lm_head_key:
-            lm_head_key = embed_tokens_key.replace(
-                ".model.language_model.embed_tokens.weight", ".lm_head.weight"
-            )
-            transformed_dict[lm_head_key] = transformed_dict[embed_tokens_key]
-
-        return transformed_dict
-
-    @classmethod
-    def _load_as_safetensor(
-        cls, model: "PI0Policy", model_file: str, map_location: str, strict: bool
-    ) -> "PI0Policy":
-        """Override to apply key transformations before loading."""
-        if OLD_GEMMA:
-            safetensors.torch.load_model(model, model_file, strict=strict, device=map_location)
-            return model
-        from safetensors.torch import load_file
-
-        init_logging()
-        # Load the state dict from file safely
-        state_dict = load_file(model_file, device=map_location)
-
-        # Apply key transformations
-        transformed_state_dict = cls._transform_state_dict_keys(state_dict)
-
-        # Load the transformed state dict
-        msg = model.load_state_dict(transformed_state_dict, strict=strict)
-
-        # Log message
-        log_model_loading_keys(msg.missing_keys, msg.unexpected_keys)
-        return model
-
-=======
->>>>>>> 664c00b5
     def get_optim_params(self) -> dict:
         return self.parameters()
 
@@ -505,34 +387,6 @@
 
         return images, img_masks
 
-<<<<<<< HEAD
-    def prepare_language(self, batch) -> tuple[Tensor, Tensor]:
-        """Tokenize the text input"""
-        device = batch[OBS_STATE].device
-        tasks = batch["task"]
-        if isinstance(tasks, str):
-            tasks = [tasks]
-
-        if len(tasks) == 1:
-            tasks = [tasks[0] for _ in range(batch[OBS_STATE].shape[0])]
-
-        # PaliGemma prompt has to end with a new line
-        tasks = [task if task.endswith("\n") else f"{task}\n" for task in tasks]
-
-        tokenized_prompt = self.language_tokenizer.__call__(
-            tasks,
-            padding="max_length",
-            padding_side="right",
-            max_length=self.config.tokenizer_max_length,
-            return_tensors="pt",
-        )
-        lang_tokens = tokenized_prompt["input_ids"].to(device=device)
-        lang_masks = tokenized_prompt["attention_mask"].to(device=device, dtype=torch.bool)
-
-        return lang_tokens, lang_masks
-
-=======
->>>>>>> 664c00b5
     def _pi_aloha_decode_state(self, state):
         # Flip the joints.
         for motor_idx in [1, 2, 8, 9]:
