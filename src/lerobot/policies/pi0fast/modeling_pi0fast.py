--- conflicted
+++ resolved
@@ -453,21 +453,6 @@
         attn_implementation=self.config.text_config._attn_implementation,
     )
     # Overwritten -- custom `position_ids` and `pixel_values` handling
-<<<<<<< HEAD
-    ll_model = self.language_model if OLD_GEMMA else self.model.language_model
-    model_inputs = ll_model.prepare_inputs_for_generation(
-        input_ids,
-        past_key_values=past_key_values,
-        inputs_embeds=inputs_embeds,
-        attention_mask=attention_mask,
-        position_ids=position_ids,
-        cache_position=cache_position,
-        use_cache=use_cache,
-        num_logits_to_keep=num_logits_to_keep,
-        token_type_ids=token_type_ids,
-        **kwargs,
-    )
-=======
     if OLD_GEMMA:
         model_inputs =self.language_model.prepare_inputs_for_generation(
             input_ids,
@@ -494,7 +479,6 @@
             token_type_ids=token_type_ids,
             **kwargs,
         )
->>>>>>> ef927bc8
 
     # Position_ids in Paligemma are 1-indexed
     if model_inputs.get("position_ids") is not None:
