# Copyright 2024 The HuggingFace Inc. team. All rights reserved.
#
# Licensed under the Apache License, Version 2.0 (the "License");
# you may not use this file except in compliance with the License.
# You may obtain a copy of the License at
#
#     http://www.apache.org/licenses/LICENSE-2.0
#
# Unless required by applicable law or agreed to in writing, software
# distributed under the License is distributed on an "AS IS" BASIS,
# WITHOUT WARRANTIES OR CONDITIONS OF ANY KIND, either express or implied.
# See the License for the specific language governing permissions and
# limitations under the License.

from dataclasses import dataclass, field
import math

from lerobot.cameras import CameraConfig


from ..config import RobotConfig


@RobotConfig.register_subclass("ur5_follower")
@dataclass
class UR5FollowerConfig(RobotConfig):
    # Port to connect to the arm
    robot_ip: str = "192.168.1.20"
    with_gripper: bool = True
    gripper_port: int = 63352

    disable_torque_on_disconnect: bool = True

    # `max_relative_target` limits the magnitude of the relative positional target vector for safety purposes.
    # Set this to a positive scalar to have the same value for all motors, or a list that is the same length as
    # the number of motors in your follower arms.
    max_relative_target: float | None = None

    # cameras
    # cameras: dict[str, CameraConfig] = field(
    #     default_factory=lambda: {
    #         "0_top": BaslerCameraConfig(camera_idx=0),
    #         "1_right": BaslerCameraConfig(camera_idx=1),
    #     }
    # )
    cameras: dict[str, CameraConfig] = field(default_factory=dict)

    # Set to `True` for backward compatibility with previous policies/dataset
    use_degrees: bool = False
    init_pos_thr: float = 0.3
    move_mode: str = "servo"  # Options: "servo", "moveit"
    # init_pos: list[float] | None = None
    # OLD init pos
    # init_pos: list[float] | None = field(
    #     default_factory=lambda: [
    #         0.010746735148131847,
    #         -1.7625709772109985,
    #         1.9510701894760132,
    #         -1.802381157875061,
    #         -1.6205466985702515,
    #         -0.015358272939920425,
    #         0.0117647061124444,
    #     ]
    # )
    init_pos: list[float] | None = field(
        default_factory=lambda: [
            -0.10549623170961553,
            -1.9308811626830042,
            1.964797321950094,
            -1.6040007076659144,
            -1.5635784308062952,
            -0.2269957701312464,
            0.0117647061124444,
        ]
    )


@RobotConfig.register_subclass("ur5_follower_end_effector")
@dataclass
class UR5FollowerEndEffectorConfig(UR5FollowerConfig):
    """Configuration for the URFollowerEndEffector robot."""

    # Default bounds for the end-effector position (in meters)
    end_effector_bounds: dict[str, list[float]] = field(
        default_factory=lambda: {
<<<<<<< HEAD
            "min": [-0.5, -0.5, 0.0],  # min x, y, z
            "max": [0.5, 0.5, 0.5],  # max x, y, z
=======
            "min": [-1.0, -1.0, 0.0, -2*math.pi, -2*math.pi, -2*math.pi],  # min x, y, z, roll, pitch, yaw
            "max": [1.0, 1.0, 1.0, 2*math.pi, 2*math.pi, 2*math.pi],  # max x, y, z, roll, pitch, yaw
>>>>>>> 3534ba8b
        }
    )
    delta_effector_bounds: list[float] = field(
        default_factory=lambda: [
            0.15,
            0.15,
            0.15,
            math.pi / 6,
            math.pi / 6,
            math.pi / 6,
        ],  # x, y, z, roll, pitch, yaw
    )<|MERGE_RESOLUTION|>--- conflicted
+++ resolved
@@ -83,13 +83,8 @@
     # Default bounds for the end-effector position (in meters)
     end_effector_bounds: dict[str, list[float]] = field(
         default_factory=lambda: {
-<<<<<<< HEAD
-            "min": [-0.5, -0.5, 0.0],  # min x, y, z
-            "max": [0.5, 0.5, 0.5],  # max x, y, z
-=======
             "min": [-1.0, -1.0, 0.0, -2*math.pi, -2*math.pi, -2*math.pi],  # min x, y, z, roll, pitch, yaw
             "max": [1.0, 1.0, 1.0, 2*math.pi, 2*math.pi, 2*math.pi],  # max x, y, z, roll, pitch, yaw
->>>>>>> 3534ba8b
         }
     )
     delta_effector_bounds: list[float] = field(
