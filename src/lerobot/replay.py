--- conflicted
+++ resolved
@@ -114,16 +114,11 @@
 
     robot = make_robot_from_config(cfg.robot)
     dataset = LeRobotDataset(cfg.dataset.repo_id, root=cfg.dataset.root, episodes=[cfg.dataset.episode])
-<<<<<<< HEAD
-    actions = dataset.hf_dataset.select_columns("action")
-    states = dataset.hf_dataset.select_columns("observation.state")
-=======
 
     # Filter dataset to only include frames from the specified episode since episodes are chunked in dataset V3.0
     episode_frames = dataset.hf_dataset.filter(lambda x: x["episode_index"] == cfg.dataset.episode)
     actions = episode_frames.select_columns("action")
-
->>>>>>> 664c00b5
+    states = dataset.hf_dataset.select_columns("observation.state")
     robot.connect()
 
     log_say("Replaying episode", cfg.play_sounds, blocking=True)
