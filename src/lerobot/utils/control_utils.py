--- conflicted
+++ resolved
@@ -113,19 +113,6 @@
         torch.autocast(device_type=device.type) if device.type == "cuda" and use_amp else nullcontext(),
     ):
         # Convert to pytorch format: channel first and float32 in [0,1] with batch dimension
-<<<<<<< HEAD
-        for name in observation:
-            if isinstance(observation[name], np.ndarray):
-                observation[name] = torch.from_numpy(observation[name])
-                if "image" in name:
-                    observation[name] = observation[name].type(torch.float32) / 255
-                    observation[name] = observation[name].permute(2, 0, 1).contiguous()
-            observation[name] = observation[name].unsqueeze(0)
-            observation[name] = observation[name].to(device)
-
-        observation["task"] = task if task else ""
-        observation["robot_type"] = robot_type if robot_type else ""
-=======
         with D.timeblock("=convert_observation_to_torch"):
             for name in observation:
                 if isinstance(observation[name], np.ndarray):
@@ -138,7 +125,6 @@
 
             observation["task"] = task if task else ""
             observation["robot_type"] = robot_type if robot_type else ""
->>>>>>> ef927bc8
 
         # Compute the next action with the policy
         # based on the current observation
