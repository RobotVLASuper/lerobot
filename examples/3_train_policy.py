--- conflicted
+++ resolved
@@ -69,15 +69,6 @@
     # We can then instantiate the dataset with these delta_timestamps configuration.
     dataset = LeRobotDataset("lerobot/pusht", delta_timestamps=delta_timestamps)
 
-<<<<<<< HEAD
-    # TODO: keep?
-    # from lerobot.common.optim.factory import make_optimizer_and_scheduler
-    # from lerobot.configs.train import TrainPipelineConfig
-    # train_cfg = TrainPipelineConfig.from_pretrained("lerobot/diffusion_pusht", revision="remove_hydra")
-    # optimizer, _ = make_optimizer_and_scheduler(train_cfg, policy)
-
-=======
->>>>>>> 638d411c
     # Then we create our optimizer and dataloader for offline training.
     optimizer = torch.optim.Adam(policy.parameters(), lr=1e-4)
     dataloader = torch.utils.data.DataLoader(
