--- conflicted
+++ resolved
@@ -18,11 +18,7 @@
 
 It requires the installation of the 'gym_pusht' simulation environment. Install it by running:
 ```bash
-<<<<<<< HEAD
-pip install --no-binary=av -e ".[pusht]"
-=======
-pip install -e ".[pusht]"`
->>>>>>> 4041f579
+pip install -e ".[pusht]"
 ```
 """
 
