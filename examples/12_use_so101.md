# Assemble and use SO-101

In the steps below we explain how to assemble and use our flagship robot, the SO-101 with LeRobot 🤗.

## Source the parts

Follow this [README](https://github.com/TheRobotStudio/SO-ARM100). It contains the bill of materials, with a link to source the parts, as well as the instructions to 3D print the parts,
and advice if it's your first time printing or if you don't own a 3D printer.

Before assembling, you will first need to configure your motors. To this end, we provide a nice script, so let's first install LeRobot. After configuration, we will also guide you through assembly.

## Install LeRobot

> [!TIP]
> We use the Command Prompt (cmd) quite a lot. If you are not comfortable using the cmd or want to brush up using the command line you can have a look here: [Command line crash course](https://developer.mozilla.org/en-US/docs/Learn_web_development/Getting_started/Environment_setup/Command_line)

Download our source code:
```bash
git clone https://github.com/huggingface/lerobot.git
cd lerobot
```

Create a virtual environment with Python 3.10 and activate it, e.g. with [`miniconda`](https://docs.anaconda.com/miniconda/install/#quick-command-line-install):
```bash
conda create -y -n lerobot python=3.10
```
Now restart the shell by running:

##### Windows:
```bash
`source ~/.bashrc`
```

##### Mac:
```bash
`source ~/.bash_profile`
```

##### zshell:
```bash
`source ~/.zshrc`
```

Then activate your conda environment, you have to do this each time you open a shell to use lerobot:
```bash
conda activate lerobot
```

When using `miniconda`, install `ffmpeg` in your environment:
```bash
conda install ffmpeg -c conda-forge
```

> [!NOTE]
> This usually installs `ffmpeg 7.X` for your platform compiled with the `libsvtav1` encoder. If `libsvtav1` is not supported (check supported encoders with `ffmpeg -encoders`), you can:
>  - _[On any platform]_ Explicitly install `ffmpeg 7.X` using:
>  ```bash
>  conda install ffmpeg=7.1.1 -c conda-forge
>  ```
>  - _[On Linux only]_ Install [ffmpeg build dependencies](https://trac.ffmpeg.org/wiki/CompilationGuide/Ubuntu#GettheDependencies) and [compile ffmpeg from source with libsvtav1](https://trac.ffmpeg.org/wiki/CompilationGuide/Ubuntu#libsvtav1), and make sure you use the corresponding ffmpeg binary to your install with `which ffmpeg`.

Install 🤗 LeRobot:
```bash
cd lerobot && pip install ".[feetech]"
```

> [!NOTE]
> If you encounter build errors, you may need to install additional dependencies (`cmake`, `build-essential`, and `ffmpeg libs`). On Linux, run: `sudo apt-get install cmake build-essential python3-dev pkg-config libavformat-dev libavcodec-dev libavdevice-dev libavutil-dev libswscale-dev libswresample-dev libavfilter-dev pkg-config`. For other systems, see: [Compiling PyAV](https://pyav.org/docs/develop/overview/installation.html#bring-your-own-ffmpeg)


## Configure motors

To configure the motors designate one bus servo adapter and 6 motors for your leader arm, and similarly the other bus servo adapter and 6 motors for the follower arm. It's convenient to label them and write on each motor if it's for the follower `F` or for the leader `L` and it's ID from 1 to 6.

You now should plug the 5V or 12V power supply to the motor bus. 5V for the STS3215 7.4V motors and 12V for the STS3215 12V motors. Note that the leader arm always uses the 7.4V motors, so watch out that you plug in the right power supply if you have 12V and 7.4V motors, otherwise you might burn your motors! Now, connect the motor bus to your computer via USB. Note that the USB doesn't provide any power, and both the power supply and USB have to be plugged in.

### Find the USB ports associated to each arm

To find the port for each bus servo adapter, run this script:
```bash
python lerobot/scripts/find_motors_bus_port.py
```
#### Example outputs of script

##### Mac:
Example output leader arm's port: `/dev/tty.usbmodem575E0031751`

```bash
Finding all available ports for the MotorBus.
['/dev/tty.usbmodem575E0032081', '/dev/tty.usbmodem575E0031751']
Remove the usb cable from your MotorsBus and press Enter when done.

[...Disconnect leader arm and press Enter...]

The port of this MotorsBus is /dev/tty.usbmodem575E0031751
Reconnect the usb cable.
```

Example output follower arm port: `/dev/tty.usbmodem575E0032081`

```
Finding all available ports for the MotorBus.
['/dev/tty.usbmodem575E0032081', '/dev/tty.usbmodem575E0031751']
Remove the usb cable from your MotorsBus and press Enter when done.

[...Disconnect follower arm and press Enter...]

The port of this MotorsBus is /dev/tty.usbmodem575E0032081
Reconnect the usb cable.
```

##### Linux:
On Linux, you might need to give access to the USB ports by running:
```bash
sudo chmod 666 /dev/ttyACM0
sudo chmod 666 /dev/ttyACM1
```

Example output leader arm port: `/dev/ttyACM0`

```bash
Finding all available ports for the MotorBus.
['/dev/ttyACM0', '/dev/ttyACM1']
Remove the usb cable from your MotorsBus and press Enter when done.

[...Disconnect leader arm and press Enter...]

The port of this MotorsBus is /dev/ttyACM0
Reconnect the usb cable.
```

Example output follower arm port: `/dev/ttyACM1`

```
Finding all available ports for the MotorBus.
['/dev/ttyACM0', '/dev/ttyACM1']
Remove the usb cable from your MotorsBus and press Enter when done.

[...Disconnect follower arm and press Enter...]

The port of this MotorsBus is /dev/ttyACM1
Reconnect the usb cable.
```

#### Update config file

Now that you have your ports, update the **port** default values of [`SO101RobotConfig`](https://github.com/huggingface/lerobot/blob/main/lerobot/common/robot_devices/robots/configs.py).
<<<<<<< HEAD
You will find a class called `so101` where you can update the `port` values with your actual motor ports:
```python
=======
You will find something a class called `so101` where you can update the `port` values with your actual motor ports:
```diff
>>>>>>> 7598aeaa
@RobotConfig.register_subclass("so101")
@dataclass
class So101RobotConfig(ManipulatorRobotConfig):
    calibration_dir: str = ".cache/calibration/so101"
    # `max_relative_target` limits the magnitude of the relative positional target vector for safety purposes.
    # Set this to a positive scalar to have the same value for all motors, or a list that is the same length as
    # the number of motors in your follower arms.
    max_relative_target: int | None = None

    leader_arms: dict[str, MotorsBusConfig] = field(
        default_factory=lambda: {
            "main": FeetechMotorsBusConfig(
-               port="/dev/tty.usbmodem58760431091",
+               port="{ADD YOUR LEADER PORT}",
                motors={
                    # name: (index, model)
                    "shoulder_pan": [1, "sts3215"],
                    "shoulder_lift": [2, "sts3215"],
                    "elbow_flex": [3, "sts3215"],
                    "wrist_flex": [4, "sts3215"],
                    "wrist_roll": [5, "sts3215"],
                    "gripper": [6, "sts3215"],
                },
            ),
        }
    )

    follower_arms: dict[str, MotorsBusConfig] = field(
        default_factory=lambda: {
            "main": FeetechMotorsBusConfig(
-                port="/dev/tty.usbmodem585A0076891",
+                port="{ADD YOUR FOLLOWER PORT}",
                motors={
                    # name: (index, model)
                    "shoulder_pan": [1, "sts3215"],
                    "shoulder_lift": [2, "sts3215"],
                    "elbow_flex": [3, "sts3215"],
                    "wrist_flex": [4, "sts3215"],
                    "wrist_roll": [5, "sts3215"],
                    "gripper": [6, "sts3215"],
                },
            ),
        }
    )
```

Here is a video of the process:

<video controls width="640" src="https://github.com/user-attachments/assets/fc45d756-31bb-4a61-b973-a87d633d08a7" type="video/mp4"></video>

### Set motor IDs

Now we need to set the motor ID for each motor. Plug your motor in only one of the two ports of the motor bus and run this script to set its ID to 1. Replace the text after --port to the corresponding control board port.
```bash
python lerobot/scripts/configure_motor.py \
  --port /dev/tty.usbmodem58760432961 \
  --brand feetech \
  --model sts3215 \
  --baudrate 1000000 \
  --ID 1
```

Then unplug your motor and plug the second motor and set its ID to 2.
```bash
python lerobot/scripts/configure_motor.py \
  --port /dev/tty.usbmodem58760432961 \
  --brand feetech \
  --model sts3215 \
  --baudrate 1000000 \
  --ID 2
```

Redo this process for all your motors until ID 6. Do the same for the 6 motors of the leader arm, but make sure to change the power supply if you use motors with different voltage.

Here is a video of the process:

<video controls width="640" src="https://github.com/user-attachments/assets/b31c115f-e706-4dcd-b7f1-4535da62416d" type="video/mp4"></video>

## Step-by-Step Assembly Instructions

The follower arm uses 6x STS3215 motors with 1/345 gearing. The leader however uses three differently geared motors to make sure it can both sustain its own weight and it can be moved without requiring much force. Which motor is needed for which joint is shown in table below.

| Leader-Arm Axis | Motor | Gear Ratio |
|-----------------|:-------:|:----------:|
| Base / Shoulder Yaw | 1 | 1 / 191 |
| Shoulder Pitch      | 2 | 1 / 345 |
| Elbow               | 3 | 1 / 191 |
| Wrist Roll          | 4 | 1 / 147 |
| Wrist Pitch         | 5 | 1 / 147 |
| Gripper             | 6 | 1 / 147 |


### Clean Parts
Remove all support material from the 3D-printed parts.

### Joint 1

- Place the first motor into the base.
- Fasten the motor with 4 M2x6mm screws (smallest screws). Two from the top and two from bottom.
- Slide over the first motor holder and fasten it using two M2x6mm screws (one on each side).
- Install both motor horns, securing the top horn with a M3x6mm screw.
- Attach the shoulder part.
- Tighten the shoulder part with 4 M3x6mm screws on top and 4 M3x6mm screws on the bottom
- Add the shoulder motor holder.

<video controls width="640" src="https://github.com/user-attachments/assets/b0ee9dee-a2d0-445b-8489-02ebecb3d639" type="video/mp4"></video>

### Joint 2

- Slide the second motor in from the top.
- Fasten the second motor with 4 M2x6mm screws.
- Attach both motor horns to motor 2, again use the M3x6mm horn screw.
- Attach the upper arm with 4 M3x6mm screws on each side.

<video controls width="640" src="https://github.com/user-attachments/assets/32453dc2-5006-4140-9f56-f0d78eae5155" type="video/mp4"></video>

### Joint 3

- Insert motor 3 and fasten using 4 M2x6mm screws
- Attach both motor horns to motor 3 and secure one again with a M3x6mm horn screw.
- Connect the forearm to motor 3 using 4 M3x6mm screws on each side.

<video controls width="640" src="https://github.com/user-attachments/assets/7384b9a7-a946-440c-b292-91391bcc4d6b" type="video/mp4"></video>

### Joint 4

- Slide over motor holder 4.
- Slide in motor 4.
- Fasten motor 4 with 4 M2x6mm screws and attach its motor horns, use a M3x6mm horn screw.

<video controls width="640" src="https://github.com/user-attachments/assets/dca78ad0-7c36-4bdf-8162-c9ac42a1506f" type="video/mp4"></video>

### Joint 5

- Insert motor 5 into the wrist holder and secure it with 2 M2x6mm front screws.
- Install only one motor horn on the wrist motor and secure it with a M3x6mm horn screw.
- Secure the wrist to motor 4 using 4 M3x6mm screws on both sides.

<video controls width="640" src="https://github.com/user-attachments/assets/55f5d245-976d-49ff-8b4a-59843c441b12" type="video/mp4"></video>

### Gripper / Handle

#### Follower:

- Attach the gripper to motor 5, attach it to the motor horn on the wrist using 4 M3x6mm screws.
- Insert the gripper motor and secure it with 2 M2x6mm screws on each side.
- Attach the motor horns and again use a M3x6mm horn screw.
- Install the gripper claw and secure it with 4 M3x6mm screws on both sides.

<video controls width="640" src="https://github.com/user-attachments/assets/6f766aa9-cfae-4388-89e7-0247f198c086" type="video/mp4"></video>

#### Leader:

- Mount the leader holder onto the wrist and secure it with 4 M3x6mm screws.
- Attach the handle to motor 5 using 1 M2x6mm screw.
- Insert the gripper motor, secure it with 2 M2x6mm screws on each side, attach a motor horn using a M3x6mm horn screw.
- Attach the follower trigger with 4 M3x6mm screws.

<video controls width="640" src="https://github.com/user-attachments/assets/1308c93d-2ef1-4560-8e93-a3812568a202" type="video/mp4"></video>

##### Wiring

- Attach the motor controller on the back.
- Then insert all wires, use the wire guides everywhere to make sure the wires don't unplug themselves and stay in place.

<video controls width="640" src="https://github.com/user-attachments/assets/4c2cacfd-9276-4ee4-8bf2-ba2492667b78" type="video/mp4"></video>

## Calibrate

Next, you'll need to calibrate your SO-101 robot to ensure that the leader and follower arms have the same position values when they are in the same physical position.
The calibration process is very important because it allows a neural network trained on one SO-101 robot to work on another.

#### Manual calibration of follower arm

You will need to move the follower arm to these positions sequentially, note that the rotated position is on the right side of the robot and you have to open the gripper fully.

| 1. Middle position | 2. Zero position                                                                                                                                       | 3. Rotated position                                                                                                                                             | 4. Rest position                                                                                                                                       |
| ------------ |------------------------------------------------------------------------------------------------------------------------------------------------------ | --------------------------------------------------------------------------------------------------------------------------------------------------------------- | ------------------------------------------------------------------------------------------------------------------------------------------------------ |
| <img src="../media/so101/follower_middle.webp?raw=true" alt="SO-101 leader arm middle position" title="SO-101 leader arm middle position" style="width:100%;"> | <img src="../media/so101/follower_zero.webp?raw=true" alt="SO-101 leader arm zero position" title="SO-101 leader arm zero position" style="width:100%;"> | <img src="../media/so101/follower_rotated.webp?raw=true" alt="SO-101 leader arm rotated position" title="SO-101 leader arm rotated position" style="width:100%;"> | <img src="../media/so101/follower_rest.webp?raw=true" alt="SO-101 leader arm rest position" title="SO-101 leader arm rest position" style="width:100%;"> |

Make sure both arms are connected and run this script to launch manual calibration:
```bash
python lerobot/scripts/control_robot.py \
  --robot.type=so101 \
  --robot.cameras='{}' \
  --control.type=calibrate \
  --control.arms='["main_follower"]'
```

#### Manual calibration of leader arm
You will also need to move the leader arm to these positions sequentially:

| 1. Middle position | 2. Zero position                                                                                                                                       | 3. Rotated position                                                                                                                                             | 4. Rest position                                                                                                                                       |
| ------------ |------------------------------------------------------------------------------------------------------------------------------------------------------ | --------------------------------------------------------------------------------------------------------------------------------------------------------------- | ------------------------------------------------------------------------------------------------------------------------------------------------------ |
| <img src="../media/so101/leader_middle.webp?raw=true" alt="SO-101 leader arm middle position" title="SO-101 leader arm middle position" style="width:100%;"> | <img src="../media/so101/leader_zero.webp?raw=true" alt="SO-101 leader arm zero position" title="SO-101 leader arm zero position" style="width:100%;"> | <img src="../media/so101/leader_rotated.webp?raw=true" alt="SO-101 leader arm rotated position" title="SO-101 leader arm rotated position" style="width:100%;"> | <img src="../media/so101/leader_rest.webp?raw=true" alt="SO-101 leader arm rest position" title="SO-101 leader arm rest position" style="width:100%;"> |

Run this script to launch manual calibration:
```bash
python lerobot/scripts/control_robot.py \
  --robot.type=so101 \
  --robot.cameras='{}' \
  --control.type=calibrate \
  --control.arms='["main_leader"]'
```
## Control your robot

Congrats 🎉, your robot is all set to learn a task on its own. Next we will explain to you how to train a neural network to autonomously control a real robot.

**You'll learn to:**
1. How to record and visualize your dataset.
2. How to train a policy using your data and prepare it for evaluation.
3. How to evaluate your policy and visualize the results.

By following these steps, you'll be able to replicate tasks like picking up a Lego block and placing it in a bin with a high success rate, as demonstrated in [this video](https://x.com/RemiCadene/status/1814680760592572934).

This tutorial is specifically made for the affordable [SO-101](https://github.com/TheRobotStudio/SO-ARM100) robot, but it contains additional information to be easily adapted to various types of robots like [Aloha bimanual robot](https://aloha-2.github.io) by changing some configurations. The SO-101 consists of a leader arm and a follower arm, each with 6 motors. It can work with one or several cameras to record the scene, which serve as visual sensors for the robot.

During the data collection phase, you will control the follower arm by moving the leader arm. This process is known as "teleoperation." This technique is used to collect robot trajectories. Afterward, you'll train a neural network to imitate these trajectories and deploy the network to enable your robot to operate autonomously.

If you encounter any issues at any step of the tutorial, feel free to seek help on [Discord](https://discord.com/invite/s3KuuzsPFb) or don't hesitate to iterate with us on the tutorial by creating issues or pull requests.

## Teleoperate

Run this simple script to teleoperate your robot (it won't connect and display the cameras):
```bash
python lerobot/scripts/control_robot.py \
  --robot.type=so101 \
  --robot.cameras='{}' \
  --control.type=teleoperate
```

The teleoperate command will automatically:
1. Identify any missing calibrations and initiate the calibration procedure.
2. Connect the robot and start teleoperation.

## Setup Cameras

To connect a camera you have three options:
1. OpenCVCamera which allows us to use any camera: usb, realsense, laptop webcam
2. iPhone camera with MacOS
3. Phone camera on Linux

### Use OpenCVCamera

The [`OpenCVCamera`](../lerobot/common/robot_devices/cameras/opencv.py) class allows you to efficiently record frames from most cameras using the [`opencv2`](https://docs.opencv.org) library.  For more details on compatibility, see [Video I/O with OpenCV Overview](https://docs.opencv.org/4.x/d0/da7/videoio_overview.html).

To instantiate an [`OpenCVCamera`](../lerobot/common/robot_devices/cameras/opencv.py), you need a camera index (e.g. `OpenCVCamera(camera_index=0)`). When you only have one camera like a webcam of a laptop, the camera index is usually `0` but it might differ, and the camera index might change if you reboot your computer or re-plug your camera. This behavior depends on your operating system.

To find the camera indices, run the following utility script, which will save a few frames from each detected camera:
```bash
python lerobot/common/robot_devices/cameras/opencv.py \
    --images-dir outputs/images_from_opencv_cameras
```

The output will look something like this if you have two cameras connected:
```
Mac or Windows detected. Finding available camera indices through scanning all indices from 0 to 60
[...]
Camera found at index 0
Camera found at index 1
[...]
Connecting cameras
OpenCVCamera(0, fps=30.0, width=1920.0, height=1080.0, color_mode=rgb)
OpenCVCamera(1, fps=24.0, width=1920.0, height=1080.0, color_mode=rgb)
Saving images to outputs/images_from_opencv_cameras
Frame: 0000 Latency (ms): 39.52
[...]
Frame: 0046 Latency (ms): 40.07
Images have been saved to outputs/images_from_opencv_cameras
```

Check the saved images in `outputs/images_from_opencv_cameras` to identify which camera index corresponds to which physical camera (e.g. `0` for `camera_00` or `1` for `camera_01`):
```
camera_00_frame_000000.png
[...]
camera_00_frame_000047.png
camera_01_frame_000000.png
[...]
camera_01_frame_000047.png
```

Note: Some cameras may take a few seconds to warm up, and the first frame might be black or green.

Now that you have the camera indexes, you should change them in the config. You can also change the fps, width or height of the camera.

The camera config is defined per robot, can be found here [`RobotConfig`](https://github.com/huggingface/lerobot/blob/main/lerobot/common/robot_devices/robots/configs.py) and looks like this:
```python
cameras: dict[str, CameraConfig] = field(
        default_factory=lambda: {
            "wrist": OpenCVCameraConfig(
                camera_index=0,  <-- UPDATE HERE
                fps=30,
                width=640,
                height=480,
            ),
            "base": OpenCVCameraConfig(
                camera_index=1,   <-- UPDATE HERE
                fps=30,
                width=640,
                height=480,
            ),
        }
    )
```

### Use your phone
#### Mac:

To use your iPhone as a camera on macOS, enable the Continuity Camera feature:
- Ensure your Mac is running macOS 13 or later, and your iPhone is on iOS 16 or later.
- Sign in both devices with the same Apple ID.
- Connect your devices with a USB cable or turn on Wi-Fi and Bluetooth for a wireless connection.

For more details, visit [Apple support](https://support.apple.com/en-gb/guide/mac-help/mchl77879b8a/mac).

Your iPhone should be detected automatically when running the camera setup script in the next section.

#### Linux:

If you want to use your phone as a camera on Linux, follow these steps to set up a virtual camera

1. *Install `v4l2loopback-dkms` and `v4l-utils`*. Those packages are required to create virtual camera devices (`v4l2loopback`) and verify their settings with the `v4l2-ctl` utility from `v4l-utils`. Install them using:
```python
sudo apt install v4l2loopback-dkms v4l-utils
```
2. *Install [DroidCam](https://droidcam.app) on your phone*. This app is available for both iOS and Android.
3. *Install [OBS Studio](https://obsproject.com)*. This software will help you manage the camera feed. Install it using [Flatpak](https://flatpak.org):
```python
flatpak install flathub com.obsproject.Studio
```
4. *Install the DroidCam OBS plugin*. This plugin integrates DroidCam with OBS Studio. Install it with:
```python
flatpak install flathub com.obsproject.Studio.Plugin.DroidCam
```
5. *Start OBS Studio*. Launch with:
```python
flatpak run com.obsproject.Studio
```
6. *Add your phone as a source*. Follow the instructions [here](https://droidcam.app/obs/usage). Be sure to set the resolution to `640x480`.
7. *Adjust resolution settings*. In OBS Studio, go to `File > Settings > Video`. Change the `Base(Canvas) Resolution` and the `Output(Scaled) Resolution` to `640x480` by manually typing it in.
8. *Start virtual camera*. In OBS Studio, follow the instructions [here](https://obsproject.com/kb/virtual-camera-guide).
9. *Verify the virtual camera setup*. Use `v4l2-ctl` to list the devices:
```python
v4l2-ctl --list-devices
```
You should see an entry like:
```
VirtualCam (platform:v4l2loopback-000):
/dev/video1
```
10. *Check the camera resolution*. Use `v4l2-ctl` to ensure that the virtual camera output resolution is `640x480`. Change `/dev/video1` to the port of your virtual camera from the output of `v4l2-ctl --list-devices`.
```python
v4l2-ctl -d /dev/video1 --get-fmt-video
```
You should see an entry like:
```
>>> Format Video Capture:
>>> Width/Height      : 640/480
>>> Pixel Format      : 'YUYV' (YUYV 4:2:2)
```

Troubleshooting: If the resolution is not correct you will have to delete the Virtual Camera port and try again as it cannot be changed.

If everything is set up correctly, you can proceed with the rest of the tutorial.

### Add wrist camera
If you have an additional camera you can add a wrist camera to the SO101. There are already many premade wrist camera holders that you can find in the SO101 repo: [Wrist camera's](https://github.com/TheRobotStudio/SO-ARM100#wrist-cameras)

## Teleoperate with cameras

We can now teleoperate again while at the same time visualizing the cameras and joint positions with `rerun`.

```bash
python lerobot/scripts/control_robot.py \
  --robot.type=so101 \
  --control.type=teleoperate \
  --control.display_data=true
```

## Record a dataset

Once you're familiar with teleoperation, you can record your first dataset with SO-101.

We use the Hugging Face hub features for uploading your dataset. If you haven't previously used the Hub, make sure you can login via the cli using a write-access token, this token can be generated from the [Hugging Face settings](https://huggingface.co/settings/tokens).

Add your token to the cli by running this command:
```bash
huggingface-cli login --token ${HUGGINGFACE_TOKEN} --add-to-git-credential
```

Then store your Hugging Face repository name in a variable:
```bash
HF_USER=$(huggingface-cli whoami | head -n 1)
echo $HF_USER
```

Now you can record a dataset, to record 2 episodes and upload your dataset to the hub execute this command:
```bash
python lerobot/scripts/control_robot.py \
  --robot.type=so101 \
  --control.type=record \
  --control.fps=30 \
  --control.single_task="Grasp a lego block and put it in the bin." \
  --control.repo_id=${HF_USER}/so101_test \
  --control.tags='["so101","tutorial"]' \
  --control.warmup_time_s=5 \
  --control.episode_time_s=30 \
  --control.reset_time_s=30 \
  --control.num_episodes=2 \
  --control.display_data=true \
  --control.push_to_hub=true
```

You will see a lot of lines appearing like this one:
```
INFO 2024-08-10 15:02:58 ol_robot.py:219 dt:33.34 (30.0hz) dtRlead: 5.06 (197.5hz) dtWfoll: 0.25 (3963.7hz) dtRfoll: 6.22 (160.7hz) dtRlaptop: 32.57 (30.7hz) dtRphone: 33.84 (29.5hz)
```
It contains:
- `2024-08-10 15:02:58` which is the date and time of the call to the print function,
- `ol_robot.py:219` which is the end of the file name and the line number where the print function is called  (`lerobot/scripts/control_robot.py` line `219`).
- `dt:33.34 (30.0hz)` which is the "delta time" or the number of milliseconds spent between the previous call to `robot.teleop_step(record_data=True)` and the current one, associated with the frequency (33.34 ms equals 30.0 Hz) ; note that we use `--fps 30` so we expect 30.0 Hz ; when a step takes more time, the line appears in yellow.
- `dtRlead: 5.06 (197.5hz)` which is the delta time of reading the present position of the leader arm.
- `dtWfoll: 0.25 (3963.7hz)` which is the delta time of writing the goal position on the follower arm ; writing is asynchronous so it takes less time than reading.
- `dtRfoll: 6.22 (160.7hz)` which is the delta time of reading the present position on the follower arm.
- `dtRlaptop:32.57 (30.7hz) ` which is the delta time of capturing an image from the laptop camera in the thread running asynchronously.
- `dtRphone:33.84 (29.5hz)` which is the delta time of capturing an image from the phone camera in the thread running asynchronously.

#### Dataset upload
Locally your dataset is stored in this folder: `~/.cache/huggingface/lerobot/{repo-id}` (e.g. `data/cadene/so101_test`). At the end of data recording, your dataset will be uploaded on your Hugging Face page (e.g. https://huggingface.co/datasets/cadene/so101_test) that you can obtain by running:
```bash
echo https://huggingface.co/datasets/${HF_USER}/so101_test
```
Your dataset will be automatically tagged with `LeRobot` for the community to find it easily, and you can also add custom tags (in this case `tutorial` for example).

You can look for other LeRobot datasets on the hub by searching for `LeRobot` [tags](https://huggingface.co/datasets?other=LeRobot).

#### Record function

The `record` function provides a suite of tools for capturing and managing data during robot operation:
1. Set the flow of data recording using command line arguments:
   - `--control.warmup_time_s=10` defines the number of seconds before starting data collection. It allows the robot devices to warmup and synchronize (10 seconds by default).
   - `--control.episode_time_s=60` defines the number of seconds for data recording for each episode (60 seconds by default).
   - `--control.reset_time_s=60` defines the number of seconds for resetting the environment after each episode (60 seconds by default).
   - `--control.num_episodes=50` defines the number of episodes to record (50 by default).
2. Control the flow during data recording using keyboard keys:
   - Press right arrow `->` at any time during episode recording to early stop and go to resetting. Same during resetting, to early stop and to go to the next episode recording.
   - Press left arrow `<-` at any time during episode recording or resetting to early stop, cancel the current episode, and re-record it.
   - Press escape `ESC` at any time during episode recording to end the session early and go straight to video encoding and dataset uploading.
3. Checkpoints are done set during recording, so if any issue occurs, you can resume recording by re-running the same command again with `--control.resume=true`. You will need to manually delete the dataset directory if you want to start recording from scratch.

#### Tips for gathering data

Once you're comfortable with data recording, you can create a larger dataset for training. A good starting task is grasping an object at different locations and placing it in a bin. We suggest recording at least 50 episodes, with 10 episodes per location. Keep the cameras fixed and maintain consistent grasping behavior throughout the recordings. Also make sure the object you are manipulating is visible on the camera's. A good rule of thumb is you should be able to do the task yourself by only looking at the camera images.

In the following sections, you’ll train your neural network. After achieving reliable grasping performance, you can start introducing more variations during data collection, such as additional grasp locations, different grasping techniques, and altering camera positions.

Avoid adding too much variation too quickly, as it may hinder your results.

#### Troubleshooting:
- On Linux, if the left and right arrow keys and escape key don't have any effect during data recording, make sure you've set the `$DISPLAY` environment variable. See [pynput limitations](https://pynput.readthedocs.io/en/latest/limitations.html#linux).

## Visualize a dataset

If you uploaded your dataset to the hub with `--control.push_to_hub=true`, you can [visualize your dataset online](https://huggingface.co/spaces/lerobot/visualize_dataset) by copy pasting your repo id given by:
```bash
echo ${HF_USER}/so101_test
```

If you didn't upload with `--control.push_to_hub=false`, you can visualize it locally with (via a window in the browser `http://127.0.0.1:9090` with the visualization tool):
```bash
python lerobot/scripts/visualize_dataset_html.py \
  --repo-id ${HF_USER}/so101_test \
  --local-files-only 1
```

This will launch a local web server that looks like this:

<div style="text-align:center;">
  <img src="../media/tutorial/visualize_dataset_html.webp?raw=true" alt="Koch v1.1 leader and follower arms" title="Koch v1.1 leader and follower arms" width="100%"></img>
</div>

## Replay an episode

A useful feature is the `replay` function, which allows to replay on your robot any episode that you've recorded or episodes from any dataset out there. This function helps you test the repeatability of your robot's actions and assess transferability across robots of the same model.

You can replay the first episode on your robot with:
```bash
python lerobot/scripts/control_robot.py \
  --robot.type=so101 \
  --control.type=replay \
  --control.fps=30 \
  --control.repo_id=${HF_USER}/so101_test \
  --control.episode=0
```

Your robot should replicate movements similar to those you recorded. For example, check out [this video](https://x.com/RemiCadene/status/1793654950905680090) where we use `replay` on a Aloha robot from [Trossen Robotics](https://www.trossenrobotics.com).

## Train a policy

To train a policy to control your robot, use the [`python lerobot/scripts/train.py`](../lerobot/scripts/train.py) script. A few arguments are required. Here is an example command:
```bash
python lerobot/scripts/train.py \
  --dataset.repo_id=${HF_USER}/so101_test \
  --policy.type=act \
  --output_dir=outputs/train/act_so101_test \
  --job_name=act_so101_test \
  --policy.device=cuda \
  --wandb.enable=true
```

Let's explain the command:
1. We provided the dataset as argument with `--dataset.repo_id=${HF_USER}/so101_test`.
2. We provided the policy with `policy.type=act`. This loads configurations from [`configuration_act.py`](../lerobot/common/policies/act/configuration_act.py). Importantly, this policy will automatically adapt to the number of motor states, motor actions and cameras of your robot (e.g. `laptop` and `phone`) which have been saved in your dataset.
4. We provided `policy.device=cuda` since we are training on a Nvidia GPU, but you could use `policy.device=mps` to train on Apple silicon.
5. We provided `wandb.enable=true` to use [Weights and Biases](https://docs.wandb.ai/quickstart) for visualizing training plots. This is optional but if you use it, make sure you are logged in by running `wandb login`.

Training should take several hours. You will find checkpoints in `outputs/train/act_so101_test/checkpoints`.

To resume training from a checkpoint, below is an example command to resume from `last` checkpoint of the `act_so101_test` policy:
```bash
python lerobot/scripts/train.py \
  --config_path=outputs/train/act_so101_test/checkpoints/last/pretrained_model/train_config.json \
  --resume=true
```

#### Upload policy checkpoints

Once training is done, upload the latest checkpoint with:
```bash
huggingface-cli upload ${HF_USER}/act_so101_test \
  outputs/train/act_so101_test/checkpoints/last/pretrained_model
```

You can also upload intermediate checkpoints with:
```bash
CKPT=010000
huggingface-cli upload ${HF_USER}/act_so101_test${CKPT} \
  outputs/train/act_so101_test/checkpoints/${CKPT}/pretrained_model
```

## Evaluate your policy

You can use the `record` function from [`lerobot/scripts/control_robot.py`](../lerobot/scripts/control_robot.py) but with a policy checkpoint as input. For instance, run this command to record 10 evaluation episodes:
```bash
python lerobot/scripts/control_robot.py \
  --robot.type=so101 \
  --control.type=record \
  --control.fps=30 \
  --control.single_task="Grasp a lego block and put it in the bin." \
  --control.repo_id=${HF_USER}/eval_act_so101_test \
  --control.tags='["tutorial"]' \
  --control.warmup_time_s=5 \
  --control.episode_time_s=30 \
  --control.reset_time_s=30 \
  --control.num_episodes=10 \
  --control.push_to_hub=true \
  --control.policy.path=outputs/train/act_so101_test/checkpoints/last/pretrained_model
```

As you can see, it's almost the same command as previously used to record your training dataset. Two things changed:
1. There is an additional `--control.policy.path` argument which indicates the path to your policy checkpoint with  (e.g. `outputs/train/eval_act_so101_test/checkpoints/last/pretrained_model`). You can also use the model repository if you uploaded a model checkpoint to the hub (e.g. `${HF_USER}/act_so101_test`).
2. The name of dataset begins by `eval` to reflect that you are running inference (e.g. `${HF_USER}/eval_act_so101_test`).<|MERGE_RESOLUTION|>--- conflicted
+++ resolved
@@ -145,13 +145,8 @@
 #### Update config file
 
 Now that you have your ports, update the **port** default values of [`SO101RobotConfig`](https://github.com/huggingface/lerobot/blob/main/lerobot/common/robot_devices/robots/configs.py).
-<<<<<<< HEAD
 You will find a class called `so101` where you can update the `port` values with your actual motor ports:
-```python
-=======
-You will find something a class called `so101` where you can update the `port` values with your actual motor ports:
 ```diff
->>>>>>> 7598aeaa
 @RobotConfig.register_subclass("so101")
 @dataclass
 class So101RobotConfig(ManipulatorRobotConfig):
