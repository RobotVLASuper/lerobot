This tutorial explains how to use [Aloha and Aloha 2 stationary](https://www.trossenrobotics.com/aloha-stationary) with LeRobot.

## Setup

Follow the [documentation from Trossen Robotics](https://docs.trossenrobotics.com/aloha_docs/getting_started/stationary/hardware_setup.html) for setting up the hardware and plugging the 4 arms and 4 cameras to your computer.


## Install LeRobot

On your computer:

1. [Install Miniconda](https://docs.anaconda.com/miniconda/#quick-command-line-install):
```bash
mkdir -p ~/miniconda3
wget https://repo.anaconda.com/miniconda/Miniconda3-latest-Linux-x86_64.sh -O ~/miniconda3/miniconda.sh
bash ~/miniconda3/miniconda.sh -b -u -p ~/miniconda3
rm ~/miniconda3/miniconda.sh
~/miniconda3/bin/conda init bash
```

2. Restart shell or `source ~/.bashrc`

3. Create and activate a fresh conda environment for lerobot
```bash
conda create -y -n lerobot python=3.10 && conda activate lerobot
```

4. Clone LeRobot:
```bash
git clone https://github.com/huggingface/lerobot.git ~/lerobot
```

5. Install LeRobot with dependencies for the Aloha motors (dynamixel) and cameras (intelrealsense):
```bash
cd ~/lerobot && pip install -e ".[dynamixel, intelrealsense]"
```

For Linux only (not Mac), install extra dependencies for recording datasets:
```bash
conda install -y -c conda-forge ffmpeg
pip uninstall -y opencv-python
conda install -y -c conda-forge "opencv>=4.10.0"
```

## Teleoperate

**/!\ FOR SAFETY, READ THIS /!\**
Teleoperation consists in manually operating the leader arms to move the follower arms. Importantly:
1. Make sure your leader arms are in the same position as the follower arms, so that the follower arms don't move too fast to match the leader arms,
2. Our code assumes that your robot has been assembled following Trossen Robotics instructions. This allows us to skip calibration, as we use the pre-defined calibration files in `.cache/calibration/aloha_default`. If you replace a motor, make sure you follow the exact instructions from Trossen Robotics.

By running the following code, you can start your first **SAFE** teleoperation:
```bash
python lerobot/scripts/control_robot.py \
  --robot.type=aloha \
  --robot.max_relative_target=5 \
  --control.type=teleoperate
```

<<<<<<< HEAD
By adding `--robot-overrides max_relative_target=5`, we override the default value for `max_relative_target` defined in `lerobot/configs/robot/aloha.yaml`. It is expected to be `5` to limit the magnitude of the movement for more safety, but the teleoperation won't be smooth. When you feel confident, you can disable this limit by adding `--robot-overrides max_relative_target=null` to the command line:
=======
By adding `--robot.max_relative_target=5`, we override the default value for `max_relative_target` defined in [`AlohaRobotConfig`](lerobot/common/robot_devices/robots/configs.py). It is expected to be `5` to limit the magnitude of the movement for more safety, but the teleoperation won't be smooth. When you feel confident, you can disable this limit by adding `--robot.max_relative_target=null` to the command line:
>>>>>>> 638d411c
```bash
python lerobot/scripts/control_robot.py \
  --robot.type=aloha \
  --robot.max_relative_target=null \
  --control.type=teleoperate
```

## Record a dataset

Once you're familiar with teleoperation, you can record your first dataset with Aloha.

If you want to use the Hugging Face hub features for uploading your dataset and you haven't previously done it, make sure you've logged in using a write-access token, which can be generated from the [Hugging Face settings](https://huggingface.co/settings/tokens):
```bash
huggingface-cli login --token ${HUGGINGFACE_TOKEN} --add-to-git-credential
```

Store your Hugging Face repository name in a variable to run these commands:
```bash
HF_USER=$(huggingface-cli whoami | head -n 1)
echo $HF_USER
```

Record 2 episodes and upload your dataset to the hub:
```bash
<<<<<<< HEAD
python lerobot/scripts/control_robot.py record \
    --robot-path lerobot/configs/robot/aloha.yaml \
    --robot-overrides max_relative_target=null \
    --fps 30 \
    --repo-id ${HF_USER}/aloha_test \
    --tags aloha tutorial \
    --warmup-time-s 5 \
    --episode-time-s 40 \
    --reset-time-s 10 \
    --num-episodes 2 \
    --push-to-hub 1
=======
python lerobot/scripts/control_robot.py \
  --robot.type=aloha \
  --robot.max_relative_target=null \
  --control.type=record \
  --control.fps=30 \
  --control.single_task="Grasp a lego block and put it in the bin." \
  --control.repo_id=${HF_USER}/aloha_test \
  --control.tags='["tutorial"]' \
  --control.warmup_time_s=5 \
  --control.episode_time_s=30 \
  --control.reset_time_s=30 \
  --control.num_episodes=2 \
  --control.push_to_hub=true
>>>>>>> 638d411c
```

## Visualize a dataset

If you uploaded your dataset to the hub with `--control.push_to_hub=true`, you can [visualize your dataset online](https://huggingface.co/spaces/lerobot/visualize_dataset) by copy pasting your repo id given by:
```bash
echo ${HF_USER}/aloha_test
```

If you didn't upload with `--control.push_to_hub=false`, you can also visualize it locally with:
```bash
python lerobot/scripts/visualize_dataset_html.py \
  --repo-id ${HF_USER}/aloha_test
```

## Replay an episode

**/!\ FOR SAFETY, READ THIS /!\**
Replay consists in automatically replaying the sequence of actions (i.e. goal positions for your motors) recorded in a given dataset episode. Make sure the current initial position of your robot is similar to the one in your episode, so that your follower arms don't move too fast to go to the first goal positions. For safety, you might want to add `--robot.max_relative_target=5` to your command line as explained above.

Now try to replay the first episode on your robot:
```bash
<<<<<<< HEAD
python lerobot/scripts/control_robot.py replay \
    --robot-path lerobot/configs/robot/aloha.yaml \
    --robot-overrides max_relative_target=null \
    --fps 30 \
    --repo-id ${HF_USER}/aloha_test \
    --episode 0
=======
python lerobot/scripts/control_robot.py \
  --robot.type=aloha \
  --robot.max_relative_target=null \
  --control.type=replay \
  --control.fps=30 \
  --control.repo_id=${HF_USER}/aloha_test \
  --control.episode=0
>>>>>>> 638d411c
```

## Train a policy

To train a policy to control your robot, use the [`python lerobot/scripts/train.py`](../lerobot/scripts/train.py) script. A few arguments are required. Here is an example command:
```bash
python lerobot/scripts/train.py \
<<<<<<< HEAD
  dataset_repo_id=${HF_USER}/aloha_test \
  policy=act_aloha_real \
  env=aloha_real \
  hydra.run.dir=outputs/train/act_aloha_test \
  hydra.job.name=act_aloha_test \
  device=cuda \
  wandb.enable=true
=======
  --dataset.repo_id=${HF_USER}/aloha_test \
  --policy.type=act \
  --output_dir=outputs/train/act_aloha_test \
  --job_name=act_aloha_test \
  --device=cuda \
  --wandb.enable=true
>>>>>>> 638d411c
```

Let's explain it:
1. We provided the dataset as argument with `--dataset.repo_id=${HF_USER}/aloha_test`.
2. We provided the policy with `policy.type=act`. This loads configurations from [`configuration_act.py`](../lerobot/common/policies/act/configuration_act.py). Importantly, this policy will automatically adapt to the number of motor sates, motor actions and cameras of your robot (e.g. `laptop` and `phone`) which have been saved in your dataset.
4. We provided `device=cuda` since we are training on a Nvidia GPU, but you could use `device=mps` to train on Apple silicon.
5. We provided `wandb.enable=true` to use [Weights and Biases](https://docs.wandb.ai/quickstart) for visualizing training plots. This is optional but if you use it, make sure you are logged in by running `wandb login`.
<<<<<<< HEAD
=======

For more information on the `train` script see the previous tutorial: [`examples/4_train_policy_with_script.md`](../examples/4_train_policy_with_script.md)
>>>>>>> 638d411c

Training should take several hours. You will find checkpoints in `outputs/train/act_aloha_test/checkpoints`.

## Evaluate your policy

You can use the `record` function from [`lerobot/scripts/control_robot.py`](../lerobot/scripts/control_robot.py) but with a policy checkpoint as input. For instance, run this command to record 10 evaluation episodes:
```bash
<<<<<<< HEAD
python lerobot/scripts/control_robot.py record \
  --robot-path lerobot/configs/robot/aloha.yaml \
  --robot-overrides max_relative_target=null \
  --fps 30 \
  --repo-id ${HF_USER}/eval_act_aloha_test \
  --tags aloha tutorial eval \
  --warmup-time-s 5 \
  --episode-time-s 40 \
  --reset-time-s 10 \
  --num-episodes 10 \
  --num-image-writer-processes 1 \
  -p outputs/train/act_aloha_test/checkpoints/last/pretrained_model
=======
python lerobot/scripts/control_robot.py \
  --robot.type=aloha \
  --control.type=record \
  --control.fps=30 \
  --control.single_task="Grasp a lego block and put it in the bin." \
  --control.repo_id=${HF_USER}/eval_act_aloha_test \
  --control.tags='["tutorial"]' \
  --control.warmup_time_s=5 \
  --control.episode_time_s=30 \
  --control.reset_time_s=30 \
  --control.num_episodes=10 \
  --control.push_to_hub=true \
  --control.policy.path=outputs/train/act_aloha_test/checkpoints/last/pretrained_model \
  --control.num_image_writer_processes=1
>>>>>>> 638d411c
```

As you can see, it's almost the same command as previously used to record your training dataset. Two things changed:
1. There is an additional `--control.policy.path` argument which indicates the path to your policy checkpoint with  (e.g. `outputs/train/eval_act_aloha_test/checkpoints/last/pretrained_model`). You can also use the model repository if you uploaded a model checkpoint to the hub (e.g. `${HF_USER}/act_aloha_test`).
2. The name of dataset begins by `eval` to reflect that you are running inference (e.g. `${HF_USER}/eval_act_aloha_test`).
3. We use `--control.num_image_writer_processes=1` instead of the default value (`0`). On our computer, using a dedicated process to write images from the 4 cameras on disk allows to reach constent 30 fps during inference. Feel free to explore different values for `--control.num_image_writer_processes`.

## More

Follow this [previous tutorial](https://github.com/huggingface/lerobot/blob/main/examples/7_get_started_with_real_robot.md#4-train-a-policy-on-your-data) for a more in-depth explaination.

If you have any question or need help, please reach out on Discord in the channel `#aloha-arm`.<|MERGE_RESOLUTION|>--- conflicted
+++ resolved
@@ -57,11 +57,7 @@
   --control.type=teleoperate
 ```
 
-<<<<<<< HEAD
-By adding `--robot-overrides max_relative_target=5`, we override the default value for `max_relative_target` defined in `lerobot/configs/robot/aloha.yaml`. It is expected to be `5` to limit the magnitude of the movement for more safety, but the teleoperation won't be smooth. When you feel confident, you can disable this limit by adding `--robot-overrides max_relative_target=null` to the command line:
-=======
 By adding `--robot.max_relative_target=5`, we override the default value for `max_relative_target` defined in [`AlohaRobotConfig`](lerobot/common/robot_devices/robots/configs.py). It is expected to be `5` to limit the magnitude of the movement for more safety, but the teleoperation won't be smooth. When you feel confident, you can disable this limit by adding `--robot.max_relative_target=null` to the command line:
->>>>>>> 638d411c
 ```bash
 python lerobot/scripts/control_robot.py \
   --robot.type=aloha \
@@ -86,19 +82,6 @@
 
 Record 2 episodes and upload your dataset to the hub:
 ```bash
-<<<<<<< HEAD
-python lerobot/scripts/control_robot.py record \
-    --robot-path lerobot/configs/robot/aloha.yaml \
-    --robot-overrides max_relative_target=null \
-    --fps 30 \
-    --repo-id ${HF_USER}/aloha_test \
-    --tags aloha tutorial \
-    --warmup-time-s 5 \
-    --episode-time-s 40 \
-    --reset-time-s 10 \
-    --num-episodes 2 \
-    --push-to-hub 1
-=======
 python lerobot/scripts/control_robot.py \
   --robot.type=aloha \
   --robot.max_relative_target=null \
@@ -112,7 +95,6 @@
   --control.reset_time_s=30 \
   --control.num_episodes=2 \
   --control.push_to_hub=true
->>>>>>> 638d411c
 ```
 
 ## Visualize a dataset
@@ -135,14 +117,6 @@
 
 Now try to replay the first episode on your robot:
 ```bash
-<<<<<<< HEAD
-python lerobot/scripts/control_robot.py replay \
-    --robot-path lerobot/configs/robot/aloha.yaml \
-    --robot-overrides max_relative_target=null \
-    --fps 30 \
-    --repo-id ${HF_USER}/aloha_test \
-    --episode 0
-=======
 python lerobot/scripts/control_robot.py \
   --robot.type=aloha \
   --robot.max_relative_target=null \
@@ -150,7 +124,6 @@
   --control.fps=30 \
   --control.repo_id=${HF_USER}/aloha_test \
   --control.episode=0
->>>>>>> 638d411c
 ```
 
 ## Train a policy
@@ -158,22 +131,12 @@
 To train a policy to control your robot, use the [`python lerobot/scripts/train.py`](../lerobot/scripts/train.py) script. A few arguments are required. Here is an example command:
 ```bash
 python lerobot/scripts/train.py \
-<<<<<<< HEAD
-  dataset_repo_id=${HF_USER}/aloha_test \
-  policy=act_aloha_real \
-  env=aloha_real \
-  hydra.run.dir=outputs/train/act_aloha_test \
-  hydra.job.name=act_aloha_test \
-  device=cuda \
-  wandb.enable=true
-=======
   --dataset.repo_id=${HF_USER}/aloha_test \
   --policy.type=act \
   --output_dir=outputs/train/act_aloha_test \
   --job_name=act_aloha_test \
   --device=cuda \
   --wandb.enable=true
->>>>>>> 638d411c
 ```
 
 Let's explain it:
@@ -181,11 +144,8 @@
 2. We provided the policy with `policy.type=act`. This loads configurations from [`configuration_act.py`](../lerobot/common/policies/act/configuration_act.py). Importantly, this policy will automatically adapt to the number of motor sates, motor actions and cameras of your robot (e.g. `laptop` and `phone`) which have been saved in your dataset.
 4. We provided `device=cuda` since we are training on a Nvidia GPU, but you could use `device=mps` to train on Apple silicon.
 5. We provided `wandb.enable=true` to use [Weights and Biases](https://docs.wandb.ai/quickstart) for visualizing training plots. This is optional but if you use it, make sure you are logged in by running `wandb login`.
-<<<<<<< HEAD
-=======
 
 For more information on the `train` script see the previous tutorial: [`examples/4_train_policy_with_script.md`](../examples/4_train_policy_with_script.md)
->>>>>>> 638d411c
 
 Training should take several hours. You will find checkpoints in `outputs/train/act_aloha_test/checkpoints`.
 
@@ -193,20 +153,6 @@
 
 You can use the `record` function from [`lerobot/scripts/control_robot.py`](../lerobot/scripts/control_robot.py) but with a policy checkpoint as input. For instance, run this command to record 10 evaluation episodes:
 ```bash
-<<<<<<< HEAD
-python lerobot/scripts/control_robot.py record \
-  --robot-path lerobot/configs/robot/aloha.yaml \
-  --robot-overrides max_relative_target=null \
-  --fps 30 \
-  --repo-id ${HF_USER}/eval_act_aloha_test \
-  --tags aloha tutorial eval \
-  --warmup-time-s 5 \
-  --episode-time-s 40 \
-  --reset-time-s 10 \
-  --num-episodes 10 \
-  --num-image-writer-processes 1 \
-  -p outputs/train/act_aloha_test/checkpoints/last/pretrained_model
-=======
 python lerobot/scripts/control_robot.py \
   --robot.type=aloha \
   --control.type=record \
@@ -221,7 +167,6 @@
   --control.push_to_hub=true \
   --control.policy.path=outputs/train/act_aloha_test/checkpoints/last/pretrained_model \
   --control.num_image_writer_processes=1
->>>>>>> 638d411c
 ```
 
 As you can see, it's almost the same command as previously used to record your training dataset. Two things changed:
