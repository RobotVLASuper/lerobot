# Getting Started with Real-World Robots

This tutorial will guide you through the process of setting up and training a neural network to autonomously control a real robot.

**What You'll Learn:**
1. How to order and assemble your robot.
2. How to connect, configure, and calibrate your robot.
3. How to record and visualize your dataset.
4. How to train a policy using your data and prepare it for evaluation.
5. How to evaluate your policy and visualize the results.

By following these steps, you'll be able to replicate tasks like picking up a Lego block and placing it in a bin with a high success rate, as demonstrated in [this video](https://x.com/RemiCadene/status/1814680760592572934).

This tutorial is specifically made for the affordable [Koch v1.1](https://github.com/jess-moss/koch-v1-1) robot, but it contains additional information to be easily adapted to various types of robots like [Aloha bimanual robot](https://aloha-2.github.io) by changing some configurations. The Koch v1.1 consists of a leader arm and a follower arm, each with 6 motors. It can work with one or several cameras to record the scene, which serve as visual sensors for the robot.

During the data collection phase, you will control the follower arm by moving the leader arm. This process is known as "teleoperation." This technique is used to collect robot trajectories. Afterward, you'll train a neural network to imitate these trajectories and deploy the network to enable your robot to operate autonomously.

If you encounter any issues at any step of the tutorial, feel free to seek help on [Discord](https://discord.com/invite/s3KuuzsPFb) or don't hesitate to iterate with us on the tutorial by creating issues or pull requests. Thanks!

## 1. Order and Assemble your Koch v1.1

Follow the sourcing and assembling instructions provided on the [Koch v1.1 Github page](https://github.com/jess-moss/koch-v1-1). This will guide you through setting up both the follower and leader arms, as shown in the image below.

<div style="text-align:center;">
  <img src="../media/tutorial/koch_v1_1_leader_follower.webp?raw=true" alt="Koch v1.1 leader and follower arms" title="Koch v1.1 leader and follower arms" width="50%">
</div>

For a visual walkthrough of the assembly process, you can refer to [this video tutorial](https://youtu.be/8nQIg9BwwTk).

## 2. Configure motors, calibrate arms, teleoperate your Koch v1.1

First, install the additional dependencies required for robots built with dynamixel motors like Koch v1.1 by running one of the following commands (make sure gcc is installed).

Using `pip`:
```bash
pip install -e ".[dynamixel]"
```

Using `poetry`:
```bash
poetry sync --extras "dynamixel"
```

Using `uv`:
```bash
uv sync --extra "dynamixel"
```

You are now ready to plug the 5V power supply to the motor bus of the leader arm (the smaller one) since all its motors only require 5V.

Then plug the 12V power supply to the motor bus of the follower arm. It has two motors that need 12V, and the rest will be powered with 5V through the voltage convertor.

Finally, connect both arms to your computer via USB. Note that the USB doesn't provide any power, and both arms need to be plugged in with their associated power supply to be detected by your computer.

Now you are ready to configure your motors for the first time, as detailed in the sections below. In the upcoming sections, you'll learn about our classes and functions by running some python code in an interactive session, or by copy-pasting it in a python file.

If you have already configured your motors the first time, you can streamline the process by directly running the teleoperate script (which is detailed further in the tutorial):

> **NOTE:** To visualize the data, enable `--control.display_data=true`. This streams the data using `rerun`.

```bash
python lerobot/scripts/control_robot.py \
  --robot.type=koch \
  --control.type=teleoperate
```

It will automatically:
1. Identify any missing calibrations and initiate the calibration procedure.
2. Connect the robot and start teleoperation.

### a. Control your motors with DynamixelMotorsBus

You can use the [`DynamixelMotorsBus`](../lerobot/common/robot_devices/motors/dynamixel.py) to communicate with the motors connected as a chain to the corresponding USB bus. This class leverages the Python [Dynamixel SDK](https://emanual.robotis.com/docs/en/software/dynamixel/dynamixel_sdk/sample_code/python_read_write_protocol_2_0/#python-read-write-protocol-20) to facilitate reading from and writing to the motors.

**First Configuration of your motors**

You will need to unplug each motor in turn and run a command the identify the motor. The motor will save its own identification, so you only need to do this once. Start by unplugging all of the motors.

Do the Leader arm first, as all of its motors are of the same type. Plug in your first motor on your leader arm and run this script to set its ID to 1.
```bash
python lerobot/scripts/configure_motor.py \
  --port /dev/tty.usbmodem58760432961 \
  --brand dynamixel \
  --model xl330-m288 \
  --baudrate 1000000 \
  --ID 1
```

Then unplug your first motor and plug the second motor and set its ID to 2.
```bash
python lerobot/scripts/configure_motor.py \
  --port /dev/tty.usbmodem58760432961 \
  --brand dynamixel \
  --model xl330-m288 \
  --baudrate 1000000 \
  --ID 2
```

Redo the process for all your motors until ID 6.

The process for the follower arm is almost the same, but the follower arm has two types of motors. For the first two motors, make sure you set the model to `xl430-w250`. _Important: configuring follower motors requires plugging and unplugging power. Make sure you use the 5V power for the XL330s and the 12V power for the XL430s!_

After all of your motors are configured properly, you're ready to plug them all together in a daisy-chain as shown in the original video.

**Instantiate the DynamixelMotorsBus**

To begin, create two instances of the  [`DynamixelMotorsBus`](../lerobot/common/robot_devices/motors/dynamixel.py), one for each arm, using their corresponding USB ports (e.g. `DynamixelMotorsBus(port="/dev/tty.usbmodem575E0031751"`).

To find the correct ports for each arm, run the utility script twice:
```bash
python lerobot/scripts/find_motors_bus_port.py
```

Example output when identifying the leader arm's port (e.g., `/dev/tty.usbmodem575E0031751` on Mac, or possibly `/dev/ttyACM0` on Linux):
```
Finding all available ports for the MotorBus.
['/dev/tty.usbmodem575E0032081', '/dev/tty.usbmodem575E0031751']
Remove the usb cable from your DynamixelMotorsBus and press Enter when done.

[...Disconnect leader arm and press Enter...]

The port of this DynamixelMotorsBus is /dev/tty.usbmodem575E0031751
Reconnect the usb cable.
```

Example output when identifying the follower arm's port (e.g., `/dev/tty.usbmodem575E0032081`, or possibly `/dev/ttyACM1` on Linux):
```
Finding all available ports for the MotorBus.
['/dev/tty.usbmodem575E0032081', '/dev/tty.usbmodem575E0031751']
Remove the usb cable from your DynamixelMotorsBus and press Enter when done.

[...Disconnect follower arm and press Enter...]

The port of this DynamixelMotorsBus is /dev/tty.usbmodem575E0032081
Reconnect the usb cable.
```

Troubleshooting: On Linux, you might need to give access to the USB ports by running this command with your ports:
```bash
sudo chmod 666 /dev/tty.usbmodem575E0032081
sudo chmod 666 /dev/tty.usbmodem575E0031751
```

*Listing and Configuring Motors*

Next, you'll need to list the motors for each arm, including their name, index, and model. Initially, each motor is assigned the factory default index `1`. Since each motor requires a unique index to function correctly when connected in a chain on a common bus, you'll need to assign different indices. It's recommended to use an ascending index order, starting from `1` (e.g., `1, 2, 3, 4, 5, 6`). These indices will be saved in the persistent memory of each motor during the first connection.

To assign indices to the motors, run this code in an interactive Python session. Replace the `port` values with the ones you identified earlier:
```python
from lerobot.common.robot_devices.motors.configs import DynamixelMotorsBusConfig
from lerobot.common.robot_devices.motors.dynamixel import DynamixelMotorsBus

leader_config = DynamixelMotorsBusConfig(
    port="/dev/tty.usbmodem575E0031751",
    motors={
        # name: (index, model)
        "shoulder_pan": (1, "xl330-m077"),
        "shoulder_lift": (2, "xl330-m077"),
        "elbow_flex": (3, "xl330-m077"),
        "wrist_flex": (4, "xl330-m077"),
        "wrist_roll": (5, "xl330-m077"),
        "gripper": (6, "xl330-m077"),
    },
)

follower_config = DynamixelMotorsBusConfig(
    port="/dev/tty.usbmodem575E0032081",
    motors={
        # name: (index, model)
        "shoulder_pan": (1, "xl430-w250"),
        "shoulder_lift": (2, "xl430-w250"),
        "elbow_flex": (3, "xl330-m288"),
        "wrist_flex": (4, "xl330-m288"),
        "wrist_roll": (5, "xl330-m288"),
        "gripper": (6, "xl330-m288"),
    },
)

leader_arm = DynamixelMotorsBus(leader_config)
follower_arm = DynamixelMotorsBus(follower_config)
```

IMPORTANTLY: Now that you have your ports, update [`KochRobotConfig`](../lerobot/common/robot_devices/robots/configs.py). You will find something like:
```python
@RobotConfig.register_subclass("koch")
@dataclass
class KochRobotConfig(ManipulatorRobotConfig):
    calibration_dir: str = ".cache/calibration/koch"
    # `max_relative_target` limits the magnitude of the relative positional target vector for safety purposes.
    # Set this to a positive scalar to have the same value for all motors, or a list that is the same length as
    # the number of motors in your follower arms.
    max_relative_target: int | None = None

    leader_arms: dict[str, MotorsBusConfig] = field(
        default_factory=lambda: {
            "main": DynamixelMotorsBusConfig(
                port="/dev/tty.usbmodem585A0085511", <-- UPDATE HERE
                motors={
                    # name: (index, model)
                    "shoulder_pan": [1, "xl330-m077"],
                    "shoulder_lift": [2, "xl330-m077"],
                    "elbow_flex": [3, "xl330-m077"],
                    "wrist_flex": [4, "xl330-m077"],
                    "wrist_roll": [5, "xl330-m077"],
                    "gripper": [6, "xl330-m077"],
                },
            ),
        }
    )

    follower_arms: dict[str, MotorsBusConfig] = field(
        default_factory=lambda: {
            "main": DynamixelMotorsBusConfig(
                port="/dev/tty.usbmodem585A0076891", <-- UPDATE HERE
                motors={
                    # name: (index, model)
                    "shoulder_pan": [1, "xl430-w250"],
                    "shoulder_lift": [2, "xl430-w250"],
                    "elbow_flex": [3, "xl330-m288"],
                    "wrist_flex": [4, "xl330-m288"],
                    "wrist_roll": [5, "xl330-m288"],
                    "gripper": [6, "xl330-m288"],
                },
            ),
        }
    )
```

**Connect and Configure your Motors**

Before you can start using your motors, you'll need to configure them to ensure proper communication. When you first connect the motors, the [`DynamixelMotorsBus`](../lerobot/common/robot_devices/motors/dynamixel.py) automatically detects any mismatch between the current motor indices (factory set to `1`) and the specified indices (e.g., `1, 2, 3, 4, 5, 6`). This triggers a configuration procedure that requires you to unplug the power cord and motors, then reconnect each motor sequentially, starting from the one closest to the bus.

For a visual guide, refer to the [video tutorial of the configuration procedure](https://youtu.be/U78QQ9wCdpY).

To connect and configure the leader arm, run the following code in the same Python interactive session as earlier in the tutorial:
```python
leader_arm.connect()
```

When you connect the leader arm for the first time, you might see an output similar to this:
```
Read failed due to communication error on port /dev/tty.usbmodem575E0032081 for group_key ID_shoulder_pan_shoulder_lift_elbow_flex_wrist_flex_wrist_roll_gripper: [TxRxResult] There is no status packet!

/!\ A configuration issue has been detected with your motors:
If this is the first time you are using these motors, press enter to configure your motors... but before verify that all the cables are connected the proper way. If you find an issue, before making a modification, kill the python process, unplug the power cord to not damage the motors, rewire correctly, then plug the power again and relaunch the script.

Motor indices detected: {9600: [1]}

1. Unplug the power cord
2. Plug/unplug minimal number of cables to only have the first 1 motor(s) (['shoulder_pan']) connected.
3. Re-plug the power cord
Press Enter to continue...

*Follow the procedure*

Setting expected motor indices: [1, 2, 3, 4, 5, 6]
```

Once the leader arm is configured, repeat the process for the follower arm by running:
```python
follower_arm.connect()
```

Congratulations! Both arms are now properly configured and connected. You won't need to go through the configuration procedure again in the future.

**Troubleshooting**:

If the configuration process fails, you may need to do the configuration process via the Dynamixel Wizard.

Known failure modes:
- Calling `arm.connect()` raises `OSError: No motor found, but one new motor expected. Verify power cord is plugged in and retry` on Ubuntu 22.

Steps:
1. Visit https://emanual.robotis.com/docs/en/software/dynamixel/dynamixel_wizard2/#connect-dynamixel.
2. Follow the software installation instructions in section 3 of the web page.
3. Launch the software.
4. Configure the device scanning options in the menu under `Tools` > `Options` > `Scan`. Check only Protocol 2.0, select only the USB port identifier of interest, select all baudrates, set the ID range to `[0, 10]`. _While this step was not strictly necessary, it greatly speeds up scanning_.
5. For each motor in turn:
    - Disconnect the power to the driver board.
    - Connect **only** the motor of interest to the driver board, making sure to disconnect it from any other motors.
    - Reconnect the power to the driver board.
    - From the software menu select `Device` > `Scan` and let the scan run. A device should appear.
    - If the device has an asterisk (*) near it, it means the firmware is indeed outdated. From the software menu, select `Tools` > `Firmware Update`. Follow the prompts.
    - The main panel should have table with various parameters of the device (refer to the web page, section 5). Select the row with `ID`, and then set the desired ID on the bottom right panel by selecting and clicking `Save`.
    - Just like you did with the ID, also set the `Baud Rate` to 1 Mbps.
6. Check everything has been done right:
   - Rewire the arms in their final configuration and power both of them.
   - Scan for devices. All 12 motors should appear.
   - Select the motors one by one and move the arm. Check that the graphical indicator near the top right shows the movement.

** There is a common issue with the Dynamixel XL430-W250 motors where the motors become undiscoverable after upgrading their firmware from Mac and Windows Dynamixel Wizard2 applications.  When this occurs, it is required to do a firmware recovery (Select `DYNAMIXEL Firmware Recovery` and follow the prompts).   There are two known workarounds to conduct this firmware reset:
  1) Install the Dynamixel Wizard on a linux machine and complete the firmware recovery
  2) Use the Dynamixel U2D2 in order to perform the reset with Windows or Mac.  This U2D2 can be purchased [here](https://www.robotis.us/u2d2/).
  For either solution, open DYNAMIXEL Wizard 2.0 and select the appropriate port. You will likely be unable to see the motor in the GUI at this time. Select `Firmware Recovery`, carefully choose the correct model, and wait for the process to complete. Finally, re-scan to confirm the firmware recovery was successful.

**Read and Write with DynamixelMotorsBus**

To get familiar with how `DynamixelMotorsBus` communicates with the motors, you can start by reading data from them. Copy past this code in the same interactive python session:
```python
leader_pos = leader_arm.read("Present_Position")
follower_pos = follower_arm.read("Present_Position")
print(leader_pos)
print(follower_pos)
```

Expected output might look like:
```
array([2054,  523, 3071, 1831, 3049, 2441], dtype=int32)
array([2003, 1601,   56, 2152, 3101, 2283], dtype=int32)
```

Try moving the arms to various positions and observe how the values change.

Now let's try to enable torque in the follower arm by copy pasting this code:
```python
from lerobot.common.robot_devices.motors.dynamixel import TorqueMode

follower_arm.write("Torque_Enable", TorqueMode.ENABLED.value)
```

With torque enabled, the follower arm will be locked in its current position. Do not attempt to manually move the arm while torque is enabled, as this could damage the motors.

Now, to get more familiar with reading and writing, let's move the arm programmatically copy pasting the following example code:
```python
# Get the current position
position = follower_arm.read("Present_Position")

# Update first motor (shoulder_pan) position by +10 steps
position[0] += 10
follower_arm.write("Goal_Position", position)

# Update all motors position by -30 steps
position -= 30
follower_arm.write("Goal_Position", position)

# Update gripper by +30 steps
position[-1] += 30
follower_arm.write("Goal_Position", position[-1], "gripper")
```

When you're done playing, you can try to disable the torque, but make sure you hold your robot so that it doesn't fall:
```python
follower_arm.write("Torque_Enable", TorqueMode.DISABLED.value)
```

Finally, disconnect the arms:
```python
leader_arm.disconnect()
follower_arm.disconnect()
```

Alternatively, you can unplug the power cord, which will automatically disable torque and disconnect the motors.

*/!\ Warning*: These motors tend to overheat, especially under torque or if left plugged in for too long. Unplug after use.

### b. Teleoperate your Koch v1.1 with ManipulatorRobot

**Instantiate the ManipulatorRobot**

Before you can teleoperate your robot, you need to instantiate the  [`ManipulatorRobot`](../lerobot/common/robot_devices/robots/manipulator.py) using the previously defined `leader_config` and `follower_config`.

For the Koch v1.1 robot, we only have one leader, so we refer to it as `"main"` and define it as `leader_arms={"main": leader_config}`. We do the same for the follower arm. For other robots (like the Aloha), which may have two pairs of leader and follower arms, you would define them like this: `leader_arms={"left": left_leader_config, "right": right_leader_config},`. Same thing for the follower arms.


Run the following code to instantiate your manipulator robot:
```python
from lerobot.common.robot_devices.robots.configs import KochRobotConfig
from lerobot.common.robot_devices.robots.manipulator import ManipulatorRobot

robot_config = KochRobotConfig(
    leader_arms={"main": leader_config},
    follower_arms={"main": follower_config},
    cameras={},  # We don't use any camera for now
)
robot = ManipulatorRobot(robot_config)
```

The `KochRobotConfig` is used to set the associated settings and calibration process. For instance, we activate the torque of the gripper of the leader Koch v1.1 arm and position it at a 40 degree angle to use it as a trigger.

For the [Aloha bimanual robot](https://aloha-2.github.io), we would use `AlohaRobotConfig` to set different settings such as a secondary ID for shadow joints (shoulder, elbow). Specific to Aloha, LeRobot comes with default calibration files stored in `.cache/calibration/aloha_default`. Assuming the motors have been properly assembled, no manual calibration step is expected for Aloha.

**Calibrate and Connect the ManipulatorRobot**

Next, you'll need to calibrate your Koch robot to ensure that the leader and follower arms have the same position values when they are in the same physical position. This calibration is essential because it allows a neural network trained on one Koch robot to work on another.

When you connect your robot for the first time, the [`ManipulatorRobot`](../lerobot/common/robot_devices/robots/manipulator.py) will detect if the calibration file is missing and trigger the calibration procedure. During this process, you will be guided to move each arm to three different positions.

Here are the positions you'll move the follower arm to:

| 1. Zero position                                                                                                                                                  | 2. Rotated position                                                                                                                                                        | 3. Rest position                                                                                                                                                  |
| ----------------------------------------------------------------------------------------------------------------------------------------------------------------- | -------------------------------------------------------------------------------------------------------------------------------------------------------------------------- | ----------------------------------------------------------------------------------------------------------------------------------------------------------------- |
| <img src="../media/koch/follower_zero.webp?raw=true" alt="Koch v1.1 follower arm zero position" title="Koch v1.1 follower arm zero position" style="width:100%;"> | <img src="../media/koch/follower_rotated.webp?raw=true" alt="Koch v1.1 follower arm rotated position" title="Koch v1.1 follower arm rotated position" style="width:100%;"> | <img src="../media/koch/follower_rest.webp?raw=true" alt="Koch v1.1 follower arm rest position" title="Koch v1.1 follower arm rest position" style="width:100%;"> |

And here are the corresponding positions for the leader arm:

| 1. Zero position                                                                                                                                            | 2. Rotated position                                                                                                                                                  | 3. Rest position                                                                                                                                            |
| ----------------------------------------------------------------------------------------------------------------------------------------------------------- | -------------------------------------------------------------------------------------------------------------------------------------------------------------------- | ----------------------------------------------------------------------------------------------------------------------------------------------------------- |
| <img src="../media/koch/leader_zero.webp?raw=true" alt="Koch v1.1 leader arm zero position" title="Koch v1.1 leader arm zero position" style="width:100%;"> | <img src="../media/koch/leader_rotated.webp?raw=true" alt="Koch v1.1 leader arm rotated position" title="Koch v1.1 leader arm rotated position" style="width:100%;"> | <img src="../media/koch/leader_rest.webp?raw=true" alt="Koch v1.1 leader arm rest position" title="Koch v1.1 leader arm rest position" style="width:100%;"> |

You can watch a [video tutorial of the calibration procedure](https://youtu.be/8drnU9uRY24) for more details.

During calibration, we count the number of full 360-degree rotations your motors have made since they were first used. That's why we ask you to move to this arbitrary "zero" position. We don't actually "set" the zero position, so you don't need to be accurate. After calculating these "offsets" to shift the motor values around 0, we need to assess the rotation direction of each motor, which might differ. That's why we ask you to rotate all motors to roughly 90 degrees, to measure if the values changed negatively or positively.

Finally, the rest position ensures that the follower and leader arms are roughly aligned after calibration, preventing sudden movements that could damage the motors when starting teleoperation.

Importantly, once calibrated, all Koch robots will move to the same positions (e.g. zero and rotated position) when commanded.

Run the following code to calibrate and connect your robot:
```python
robot.connect()
```

The output will look like this:
```
Connecting main follower arm
Connecting main leader arm

Missing calibration file '.cache/calibration/koch/main_follower.json'
Running calibration of koch main follower...
Move arm to zero position
[...]
Move arm to rotated position
[...]
Move arm to rest position
[...]
Calibration is done! Saving calibration file '.cache/calibration/koch/main_follower.json'

Missing calibration file '.cache/calibration/koch/main_leader.json'
Running calibration of koch main leader...
Move arm to zero position
[...]
Move arm to rotated position
[...]
Move arm to rest position
[...]
Calibration is done! Saving calibration file '.cache/calibration/koch/main_leader.json'
```

*Verifying Calibration*

Once calibration is complete, you can check the positions of the leader and follower arms to ensure they match. If the calibration was successful, the positions should be very similar.

Run this code to get the positions in degrees:
```python
leader_pos = robot.leader_arms["main"].read("Present_Position")
follower_pos = robot.follower_arms["main"].read("Present_Position")

print(leader_pos)
print(follower_pos)
```

Example output:
```
array([-0.43945312, 133.94531, 179.82422, -18.984375, -1.9335938, 34.541016], dtype=float32)
array([-0.58723712, 131.72314, 174.98743, -16.872612, 0.786213, 35.271973], dtype=float32)
```

These values are in degrees, which makes them easier to interpret and debug. The zero position used during calibration should roughly correspond to 0 degrees for each motor, and the rotated position should roughly correspond to 90 degrees for each motor.

**Teleoperate your Koch v1.1**

You can easily teleoperate your robot by reading the positions from the leader arm and sending them as goal positions to the follower arm.

To teleoperate your robot for 30 seconds at a frequency of approximately 200Hz, run the following code:
```python
import tqdm
seconds = 30
frequency = 200
for _ in tqdm.tqdm(range(seconds*frequency)):
    leader_pos = robot.leader_arms["main"].read("Present_Position")
    robot.follower_arms["main"].write("Goal_Position", leader_pos)
```

*Using `teleop_step` for Teleoperation*

Alternatively, you can teleoperate the robot using the `teleop_step` method from [`ManipulatorRobot`](../lerobot/common/robot_devices/robots/manipulator.py).

Run this code to teleoperate:
```python
for _ in tqdm.tqdm(range(seconds*frequency)):
    robot.teleop_step()
```

*Recording data during Teleoperation*

Teleoperation is particularly useful for recording data. You can use the `teleop_step(record_data=True)` to returns both the follower arm's position as `"observation.state"` and the leader arm's position as `"action"`. This function also converts the numpy arrays into PyTorch tensors. If you're working with a robot that has two leader and two follower arms (like the Aloha), the positions are concatenated.

Run the following code to see how slowly moving the leader arm affects the observation and action:
```python
leader_pos = robot.leader_arms["main"].read("Present_Position")
follower_pos = robot.follower_arms["main"].read("Present_Position")
observation, action = robot.teleop_step(record_data=True)

print(follower_pos)
print(observation)
print(leader_pos)
print(action)
```

Expected output:
```
array([7.8223, 131.1328, 165.5859, -23.4668, -0.9668, 32.4316], dtype=float32)
{'observation.state': tensor([7.8223, 131.1328, 165.5859, -23.4668, -0.9668, 32.4316])}
array([3.4277, 134.1211, 179.8242, -18.5449, -1.5820, 34.7168], dtype=float32)
{'action': tensor([3.4277, 134.1211, 179.8242, -18.5449, -1.5820, 34.7168])}
```

*Asynchronous Frame Recording*

Additionally, `teleop_step` can asynchronously record frames from multiple cameras and include them in the observation dictionary as `"observation.images.CAMERA_NAME"`. This feature will be covered in more detail in the next section.

*Disconnecting the Robot*

When you're finished, make sure to disconnect your robot by running:
```python
robot.disconnect()
```

Alternatively, you can unplug the power cord, which will also disable torque.

*/!\ Warning*: These motors tend to overheat, especially under torque or if left plugged in for too long. Unplug after use.

### c. Add your cameras with OpenCVCamera

**(Optional) Use your phone as camera on Linux**

If you want to use your phone as a camera on Linux, follow these steps to set up a virtual camera

1. *Install `v4l2loopback-dkms` and `v4l-utils`*. Those packages are required to create virtual camera devices (`v4l2loopback`) and verify their settings with the `v4l2-ctl` utility from `v4l-utils`. Install them using:
```python
sudo apt install v4l2loopback-dkms v4l-utils
```
2. *Install [DroidCam](https://droidcam.app) on your phone*. This app is available for both iOS and Android.
3. *Install [OBS Studio](https://obsproject.com)*. This software will help you manage the camera feed. Install it using [Flatpak](https://flatpak.org):
```python
flatpak install flathub com.obsproject.Studio
```
4. *Install the DroidCam OBS plugin*. This plugin integrates DroidCam with OBS Studio. Install it with:
```python
flatpak install flathub com.obsproject.Studio.Plugin.DroidCam
```
5. *Start OBS Studio*. Launch with:
```python
flatpak run com.obsproject.Studio
```
6. *Add your phone as a source*. Follow the instructions [here](https://droidcam.app/obs/usage). Be sure to set the resolution to `640x480`.
7. *Adjust resolution settings*. In OBS Studio, go to `File > Settings > Video`. Change the `Base(Canvas) Resolution` and the `Output(Scaled) Resolution` to `640x480` by manually typing it in.
8. *Start virtual camera*. In OBS Studio, follow the instructions [here](https://obsproject.com/kb/virtual-camera-guide).
9. *Verify the virtual camera setup*. Use `v4l2-ctl` to list the devices:
```python
v4l2-ctl --list-devices
```
You should see an entry like:
```
VirtualCam (platform:v4l2loopback-000):
/dev/video1
```
10. *Check the camera resolution*. Use `v4l2-ctl` to ensure that the virtual camera output resolution is `640x480`. Change `/dev/video1` to the port of your virtual camera from the output of `v4l2-ctl --list-devices`.
```python
v4l2-ctl -d /dev/video1 --get-fmt-video
```
You should see an entry like:
```
>>> Format Video Capture:
>>>	Width/Height      : 640/480
>>>	Pixel Format      : 'YUYV' (YUYV 4:2:2)
```

Troubleshooting: If the resolution is not correct you will have to delete the Virtual Camera port and try again as it cannot be changed.

If everything is set up correctly, you can proceed with the rest of the tutorial.

**(Optional) Use your iPhone as a camera on MacOS**

To use your iPhone as a camera on macOS, enable the Continuity Camera feature:
- Ensure your Mac is running macOS 13 or later, and your iPhone is on iOS 16 or later.
- Sign in both devices with the same Apple ID.
- Connect your devices with a USB cable or turn on Wi-Fi and Bluetooth for a wireless connection.

For more details, visit [Apple support](https://support.apple.com/en-gb/guide/mac-help/mchl77879b8a/mac).

Your iPhone should be detected automatically when running the camera setup script in the next section.

**Instantiate an OpenCVCamera**

The [`OpenCVCamera`](../lerobot/common/robot_devices/cameras/opencv.py) class allows you to efficiently record frames from most cameras using the [`opencv2`](https://docs.opencv.org) library.  For more details on compatibility, see [Video I/O with OpenCV Overview](https://docs.opencv.org/4.x/d0/da7/videoio_overview.html).

To instantiate an [`OpenCVCamera`](../lerobot/common/robot_devices/cameras/opencv.py), you need a camera index (e.g. `OpenCVCamera(camera_index=0)`). When you only have one camera like a webcam of a laptop, the camera index is usually `0` but it might differ, and the camera index might change if you reboot your computer or re-plug your camera. This behavior depends on your operating system.

To find the camera indices, run the following utility script, which will save a few frames from each detected camera:
```bash
python lerobot/common/robot_devices/cameras/opencv.py \
    --images-dir outputs/images_from_opencv_cameras
```

The output will look something like this if you have two cameras connected:
```
Mac or Windows detected. Finding available camera indices through scanning all indices from 0 to 60
[...]
Camera found at index 0
Camera found at index 1
[...]
Connecting cameras
OpenCVCamera(0, fps=30.0, width=1920.0, height=1080.0, color_mode=rgb)
OpenCVCamera(1, fps=24.0, width=1920.0, height=1080.0, color_mode=rgb)
Saving images to outputs/images_from_opencv_cameras
Frame: 0000	Latency (ms): 39.52
[...]
Frame: 0046	Latency (ms): 40.07
Images have been saved to outputs/images_from_opencv_cameras
```

Check the saved images in `outputs/images_from_opencv_cameras` to identify which camera index corresponds to which physical camera (e.g. `0` for `camera_00` or `1` for `camera_01`):
```
camera_00_frame_000000.png
[...]
camera_00_frame_000047.png
camera_01_frame_000000.png
[...]
camera_01_frame_000047.png
```

Note: Some cameras may take a few seconds to warm up, and the first frame might be black or green.

Finally, run this code to instantiate and connect your camera:
```python
from lerobot.common.robot_devices.cameras.configs import OpenCVCameraConfig
from lerobot.common.robot_devices.cameras.opencv import OpenCVCamera

<<<<<<< HEAD
camera_config = OpenCVCameraConfig(camera_index=0)
camera = OpenCVCamera(camera_config)
=======
config = OpenCVCameraConfig(camera_index=0)
camera = OpenCVCamera(config)
>>>>>>> a445d9c9
camera.connect()
color_image = camera.read()

print(color_image.shape)
print(color_image.dtype)
```

Expected output for a laptop camera on MacBookPro:
```
(1080, 1920, 3)
uint8
```

Or like this if you followed our tutorial to set a virtual camera:
```
(480, 640, 3)
uint8
```

With certain camera, you can also specify additional parameters like frame rate, resolution, and color mode during instantiation. For instance:
```python
config = OpenCVCameraConfig(camera_index=0, fps=30, width=640, height=480)
```

If the provided arguments are not compatible with the camera, an exception will be raised.

*Disconnecting the camera*

When you're done using the camera, disconnect it by running:
```python
camera.disconnect()
```

**Instantiate your robot with cameras**

Additionally, you can set up your robot to work with your cameras.

Modify the following Python code with the appropriate camera names and configurations:
```python
<<<<<<< HEAD
robot_config = KochRobotConfig(
    leader_arms={"main": leader_config},
    follower_arms={"main": follower_config},
    calibration_dir=".cache/calibration/koch",
    cameras={
        "laptop": OpenCVCameraConfig(0, fps=30, width=640, height=480),
        "phone": OpenCVCameraConfig(1, fps=30, width=640, height=480),
    },
=======
robot = ManipulatorRobot(
    KochRobotConfig(
        leader_arms={"main": leader_arm},
        follower_arms={"main": follower_arm},
        calibration_dir=".cache/calibration/koch",
        cameras={
            "laptop": OpenCVCameraConfig(0, fps=30, width=640, height=480),
            "phone": OpenCVCameraConfig(1, fps=30, width=640, height=480),
        },
    )
>>>>>>> a445d9c9
)
robot = ManipulatorRobot(robot_config)
robot.connect()
```

As a result, `teleop_step(record_data=True` will return a frame for each camera following the pytorch "channel first" convention but we keep images in `uint8` with pixels in range [0,255] to easily save them.

Modify this code with the names of your cameras and run it:
```python
observation, action = robot.teleop_step(record_data=True)
print(observation["observation.images.laptop"].shape)
print(observation["observation.images.phone"].shape)
print(observation["observation.images.laptop"].min().item())
print(observation["observation.images.laptop"].max().item())
```

The output should look like this:
```
torch.Size([3, 480, 640])
torch.Size([3, 480, 640])
0
255
```

### d. Use `control_robot.py` and our `teleoperate` function

Instead of manually running the python code in a terminal window, you can use [`lerobot/scripts/control_robot.py`](../lerobot/scripts/control_robot.py) to instantiate your robot by providing the robot configurations via command line and control your robot with various modes as explained next.

Try running this code to teleoperate your robot (if you dont have a camera, keep reading):
```bash
python lerobot/scripts/control_robot.py \
  --robot.type=koch \
  --control.type=teleoperate
```

You will see a lot of lines appearing like this one:
```
INFO 2024-08-10 11:15:03 ol_robot.py:209 dt: 5.12 (195.1hz) dtRlead: 4.93 (203.0hz) dtWfoll: 0.19 (5239.0hz)
```

It contains
- `2024-08-10 11:15:03` which is the date and time of the call to the print function.
- `ol_robot.py:209` which is the end of the file name and the line number where the print function is called  (`lerobot/scripts/control_robot.py` line `209`).
- `dt: 5.12 (195.1hz)` which is the "delta time" or the number of milliseconds spent between the previous call to `robot.teleop_step()` and the current one, associated with the frequency (5.12 ms equals 195.1 Hz) ; note that you can control the maximum frequency by adding fps as argument such as `--fps 30`.
- `dtRlead: 4.93 (203.0hz)` which is the number of milliseconds it took to read the position of the leader arm using `leader_arm.read("Present_Position")`.
- `dtWfoll: 0.22 (4446.9hz)` which is the number of milliseconds it took to set a new goal position for the follower arm using `follower_arm.write("Goal_position", leader_pos)` ; note that writing is done asynchronously so it takes less time than reading.

Importantly: If you don't have any camera, you can remove them dynamically with this [draccus](https://github.com/dlwh/draccus) syntax `--robot.cameras='{}'`:
```bash
python lerobot/scripts/control_robot.py \
  --robot.type=koch \
  --robot.cameras='{}' \
  --control.type=teleoperate
```

We advise to create a new yaml file when the command becomes too long.

## 3. Record your Dataset and Visualize it

Using what you've learned previously, you can now easily record a dataset of states and actions for one episode. You can use `busy_wait` to control the speed of teleoperation and record at a fixed `fps` (frame per seconds).

Try this code to record 30 seconds at 60 fps:
```python
import time
from lerobot.scripts.control_robot import busy_wait

record_time_s = 30
fps = 60

states = []
actions = []
for _ in range(record_time_s * fps):
    start_time = time.perf_counter()
    observation, action = robot.teleop_step(record_data=True)

    states.append(observation["observation.state"])
    actions.append(action["action"])

    dt_s = time.perf_counter() - start_time
    busy_wait(1 / fps - dt_s)

# Note that observation and action are available in RAM, but
# you could potentially store them on disk with pickle/hdf5 or
# our optimized format `LeRobotDataset`. More on this next.
```

Importantly, many utilities are still missing. For instance, if you have cameras, you will need to save the images on disk to not go out of RAM, and to do so in threads to not slow down communication with your robot. Also, you will need to store your data in a format optimized for training and web sharing like [`LeRobotDataset`](../lerobot/common/datasets/lerobot_dataset.py). More on this in the next section.

### a. Use the `record` function

You can use the `record` function from [`lerobot/scripts/control_robot.py`](../lerobot/scripts/control_robot.py) to achieve efficient data recording. It encompasses many recording utilities:
1. Frames from cameras are saved on disk in threads, and encoded into videos at the end of each episode recording.
2. Video streams from cameras are displayed in window so that you can verify them.
3. Data is stored with [`LeRobotDataset`](../lerobot/common/datasets/lerobot_dataset.py) format which is pushed to your Hugging Face page (unless `--control.push_to_hub=false` is provided).
4. Checkpoints are done during recording, so if any issue occurs, you can resume recording by re-running the same command again with `--control.resume=true`. You will need to manually delete the dataset directory if you want to start recording from scratch.
5. Set the flow of data recording using command line arguments:
   - `--control.warmup_time_s=10` defines the number of seconds before starting data collection. It allows the robot devices to warmup and synchronize (10 seconds by default).
   - `--control.episode_time_s=60` defines the number of seconds for data recording for each episode (60 seconds by default).
   - `--control.reset_time_s=60` defines the number of seconds for resetting the environment after each episode (60 seconds by default).
   - `--control.num_episodes=50` defines the number of episodes to record (50 by default).
6. Control the flow during data recording using keyboard keys:
   - Press right arrow `->` at any time during episode recording to early stop and go to resetting. Same during resetting, to early stop and to go to the next episode recording.
   - Press left arrow `<-` at any time during episode recording or resetting to early stop, cancel the current episode, and re-record it.
   - Press escape `ESC` at any time during episode recording to end the session early and go straight to video encoding and dataset uploading.
7. Similarly to `teleoperate`, you can also use the command line to override anything.

Before trying `record`, if you want to push your dataset to the hub, make sure you've logged in using a write-access token, which can be generated from the [Hugging Face settings](https://huggingface.co/settings/tokens):
```bash
huggingface-cli login --token ${HUGGINGFACE_TOKEN} --add-to-git-credential
```
Also, store your Hugging Face repository name in a variable (e.g. `cadene` or `lerobot`). For instance, run this to use your Hugging Face user name as repository:
```bash
HF_USER=$(huggingface-cli whoami | head -n 1)
echo $HF_USER
```
If you don't want to push to hub, use `--control.push_to_hub=false`.

Now run this to record 2 episodes:
```bash
python lerobot/scripts/control_robot.py \
  --robot.type=koch \
  --control.type=record \
  --control.single_task="Grasp a lego block and put it in the bin." \
  --control.fps=30 \
  --control.repo_id=${HF_USER}/koch_test \
  --control.tags='["tutorial"]' \
  --control.warmup_time_s=5 \
  --control.episode_time_s=30 \
  --control.reset_time_s=30 \
  --control.num_episodes=2 \
  --control.push_to_hub=true
```


This will write your dataset locally to `~/.cache/huggingface/lerobot/{repo-id}` (e.g. `data/cadene/koch_test`) and push it on the hub at `https://huggingface.co/datasets/{HF_USER}/{repo-id}`. Your dataset will be automatically tagged with `LeRobot` for the community to find it easily, and you can also add custom tags (in this case `tutorial` for example).

You can look for other LeRobot datasets on the hub by searching for `LeRobot` tags: https://huggingface.co/datasets?other=LeRobot

You will see a lot of lines appearing like this one:
```
INFO 2024-08-10 15:02:58 ol_robot.py:219 dt:33.34 (30.0hz) dtRlead: 5.06 (197.5hz) dtWfoll: 0.25 (3963.7hz) dtRfoll: 6.22 (160.7hz) dtRlaptop: 32.57 (30.7hz) dtRphone: 33.84 (29.5hz)
```
It contains:
- `2024-08-10 15:02:58` which is the date and time of the call to the print function,
- `ol_robot.py:219` which is the end of the file name and the line number where the print function is called  (`lerobot/scripts/control_robot.py` line `219`).
- `dt:33.34 (30.0hz)` which is the "delta time" or the number of milliseconds spent between the previous call to `robot.teleop_step(record_data=True)` and the current one, associated with the frequency (33.34 ms equals 30.0 Hz) ; note that we use `--fps 30` so we expect 30.0 Hz ; when a step takes more time, the line appears in yellow.
- `dtRlead: 5.06 (197.5hz)` which is the delta time of reading the present position of the leader arm.
- `dtWfoll: 0.25 (3963.7hz)` which is the delta time of writing the goal position on the follower arm ; writing is asynchronous so it takes less time than reading.
- `dtRfoll: 6.22 (160.7hz)` which is the delta time of reading the present position on the follower arm.
- `dtRlaptop:32.57 (30.7hz) ` which is the delta time of capturing an image from the laptop camera in the thread running asynchronously.
- `dtRphone:33.84 (29.5hz)` which is the delta time of capturing an image from the phone camera in the thread running asynchronously.

Troubleshooting:
- On Linux, if the left and right arrow keys and escape key don't have any effect during data recording, make sure you've set the `$DISPLAY` environment variable. See [pynput limitations](https://pynput.readthedocs.io/en/latest/limitations.html#linux).

At the end of data recording, your dataset will be uploaded on your Hugging Face page (e.g. https://huggingface.co/datasets/cadene/koch_test) that you can obtain by running:
```bash
echo https://huggingface.co/datasets/${HF_USER}/koch_test
```

### b. Advice for recording dataset

Once you're comfortable with data recording, it's time to create a larger dataset for training. A good starting task is grasping an object at different locations and placing it in a bin. We suggest recording at least 50 episodes, with 10 episodes per location. Keep the cameras fixed and maintain consistent grasping behavior throughout the recordings.

In the following sections, you’ll train your neural network. After achieving reliable grasping performance, you can start introducing more variations during data collection, such as additional grasp locations, different grasping techniques, and altering camera positions.

Avoid adding too much variation too quickly, as it may hinder your results.

In the coming months, we plan to release a foundational model for robotics. We anticipate that fine-tuning this model will enhance generalization, reducing the need for strict consistency during data collection.

### c. Visualize all episodes

You can visualize your dataset by running:
```bash
python lerobot/scripts/visualize_dataset_html.py \
  --repo-id ${HF_USER}/koch_test
```

Note: You might need to add `--local-files-only 1` if your dataset was not uploaded to hugging face hub.

This will launch a local web server that looks like this:
<div style="text-align:center;">
  <img src="../media/tutorial/visualize_dataset_html.webp?raw=true" alt="Koch v1.1 leader and follower arms" title="Koch v1.1 leader and follower arms" width="100%">
</div>

### d. Replay episode on your robot with the `replay` function

A useful feature of [`lerobot/scripts/control_robot.py`](../lerobot/scripts/control_robot.py) is the `replay` function, which allows to replay on your robot any episode that you've recorded or episodes from any dataset out there. This function helps you test the repeatability of your robot's actions and assess transferability across robots of the same model.

To replay the first episode of the dataset you just recorded, run the following command:
```bash
python lerobot/scripts/control_robot.py \
  --robot.type=koch \
  --control.type=replay \
  --control.fps=30 \
  --control.repo_id=${HF_USER}/koch_test \
  --control.episode=0
```

Your robot should replicate movements similar to those you recorded. For example, check out [this video](https://x.com/RemiCadene/status/1793654950905680090) where we use `replay` on a Aloha robot from [Trossen Robotics](https://www.trossenrobotics.com).

## 4. Train a policy on your data

### a. Use the `train` script

To train a policy to control your robot, use the [`python lerobot/scripts/train.py`](../lerobot/scripts/train.py) script. A few arguments are required. Here is an example command:
```bash
python lerobot/scripts/train.py \
  --dataset.repo_id=${HF_USER}/koch_test \
  --policy.type=act \
  --output_dir=outputs/train/act_koch_test \
  --job_name=act_koch_test \
  --policy.device=cuda \
  --wandb.enable=true
```

Let's explain it:
1. We provided the dataset as argument with `--dataset.repo_id=${HF_USER}/koch_test`.
2. We provided the policy with `policy.type=act`. This loads configurations from [`configuration_act.py`](../lerobot/common/policies/act/configuration_act.py). Importantly, this policy will automatically adapt to the number of motor sates, motor actions and cameras of your robot (e.g. `laptop` and `phone`) which have been saved in your dataset.
4. We provided `policy.device=cuda` since we are training on a Nvidia GPU, but you could use `policy.device=mps` to train on Apple silicon.
5. We provided `wandb.enable=true` to use [Weights and Biases](https://docs.wandb.ai/quickstart) for visualizing training plots. This is optional but if you use it, make sure you are logged in by running `wandb login`.

For more information on the `train` script see the previous tutorial: [`examples/4_train_policy_with_script.md`](../examples/4_train_policy_with_script.md)

### b. (Optional) Upload policy checkpoints to the hub

Once training is done, upload the latest checkpoint with:
```bash
huggingface-cli upload ${HF_USER}/act_koch_test \
  outputs/train/act_koch_test/checkpoints/last/pretrained_model
```

You can also upload intermediate checkpoints with:
```bash
CKPT=010000
huggingface-cli upload ${HF_USER}/act_koch_test_${CKPT} \
  outputs/train/act_koch_test/checkpoints/${CKPT}/pretrained_model
```

## 5. Evaluate your policy

Now that you have a policy checkpoint, you can easily control your robot with it using methods from [`ManipulatorRobot`](../lerobot/common/robot_devices/robots/manipulator.py) and the policy.

Try this code for running inference for 60 seconds at 30 fps:
```python
from lerobot.common.policies.act.modeling_act import ACTPolicy

inference_time_s = 60
fps = 30
device = "cuda"  # TODO: On Mac, use "mps" or "cpu"

ckpt_path = "outputs/train/act_koch_test/checkpoints/last/pretrained_model"
policy = ACTPolicy.from_pretrained(ckpt_path)
policy.to(device)

for _ in range(inference_time_s * fps):
    start_time = time.perf_counter()

    # Read the follower state and access the frames from the cameras
    observation = robot.capture_observation()

    # Convert to pytorch format: channel first and float32 in [0,1]
    # with batch dimension
    for name in observation:
        if "image" in name:
            observation[name] = observation[name].type(torch.float32) / 255
            observation[name] = observation[name].permute(2, 0, 1).contiguous()
        observation[name] = observation[name].unsqueeze(0)
        observation[name] = observation[name].to(device)

    # Compute the next action with the policy
    # based on the current observation
    action = policy.select_action(observation)
    # Remove batch dimension
    action = action.squeeze(0)
    # Move to cpu, if not already the case
    action = action.to("cpu")
    # Order the robot to move
    robot.send_action(action)

    dt_s = time.perf_counter() - start_time
    busy_wait(1 / fps - dt_s)
```

### a. Use our `record` function

Ideally, when controlling your robot with your neural network, you would want to record evaluation episodes and to be able to visualize them later on, or even train on them like in Reinforcement Learning. This pretty much corresponds to recording a new dataset but with a neural network providing the actions instead of teleoperation.

To this end, you can use the `record` function from [`lerobot/scripts/control_robot.py`](../lerobot/scripts/control_robot.py) but with a policy checkpoint as input. For instance, run this command to record 10 evaluation episodes:
```bash
python lerobot/scripts/control_robot.py \
  --robot.type=koch \
  --control.type=record \
  --control.fps=30 \
  --control.repo_id=${HF_USER}/eval_act_koch_test \
  --control.tags='["tutorial"]' \
  --control.warmup_time_s=5 \
  --control.episode_time_s=30 \
  --control.reset_time_s=30 \
  --control.num_episodes=10 \
  --control.push_to_hub=true \
  --control.policy.path=outputs/train/act_koch_test/checkpoints/last/pretrained_model
```

As you can see, it's almost the same command as previously used to record your training dataset. Two things changed:
1. There is an additional `--control.policy.path` argument which indicates the path to your policy checkpoint with  (e.g. `outputs/train/eval_koch_test/checkpoints/last/pretrained_model`). You can also use the model repository if you uploaded a model checkpoint to the hub (e.g. `${HF_USER}/act_koch_test`).
2. The name of dataset begins by `eval` to reflect that you are running inference (e.g. `${HF_USER}/eval_act_koch_test`).

### b. Visualize evaluation afterwards

You can then visualize your evaluation dataset by running the same command as before but with the new inference dataset as argument:
```bash
python lerobot/scripts/visualize_dataset.py \
  --repo-id ${HF_USER}/eval_act_koch_test
```

## 6. Next step

Join our [Discord](https://discord.com/invite/s3KuuzsPFb) to collaborate on data collection and help us train a fully open-source foundational models for robotics!<|MERGE_RESOLUTION|>--- conflicted
+++ resolved
@@ -627,13 +627,8 @@
 from lerobot.common.robot_devices.cameras.configs import OpenCVCameraConfig
 from lerobot.common.robot_devices.cameras.opencv import OpenCVCamera
 
-<<<<<<< HEAD
 camera_config = OpenCVCameraConfig(camera_index=0)
 camera = OpenCVCamera(camera_config)
-=======
-config = OpenCVCameraConfig(camera_index=0)
-camera = OpenCVCamera(config)
->>>>>>> a445d9c9
 camera.connect()
 color_image = camera.read()
 
@@ -673,7 +668,6 @@
 
 Modify the following Python code with the appropriate camera names and configurations:
 ```python
-<<<<<<< HEAD
 robot_config = KochRobotConfig(
     leader_arms={"main": leader_config},
     follower_arms={"main": follower_config},
@@ -682,18 +676,6 @@
         "laptop": OpenCVCameraConfig(0, fps=30, width=640, height=480),
         "phone": OpenCVCameraConfig(1, fps=30, width=640, height=480),
     },
-=======
-robot = ManipulatorRobot(
-    KochRobotConfig(
-        leader_arms={"main": leader_arm},
-        follower_arms={"main": follower_arm},
-        calibration_dir=".cache/calibration/koch",
-        cameras={
-            "laptop": OpenCVCameraConfig(0, fps=30, width=640, height=480),
-            "phone": OpenCVCameraConfig(1, fps=30, width=640, height=480),
-        },
-    )
->>>>>>> a445d9c9
 )
 robot = ManipulatorRobot(robot_config)
 robot.connect()
